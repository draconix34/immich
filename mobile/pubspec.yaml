--- conflicted
+++ resolved
@@ -55,13 +55,10 @@
   octo_image: ^2.0.0
   thumbhash: 0.1.0+1
   async: ^2.11.0
-<<<<<<< HEAD
+  dynamic_color: ^1.7.0 #package to apply system theme
+  background_downloader: ^8.5.5
   share_handler: ^0.0.21
   share_handler_ios:
-=======
-  dynamic_color: ^1.7.0 #package to apply system theme
-  background_downloader: ^8.5.5
->>>>>>> 16027678
 
   #image editing packages
   crop_image: ^1.0.13
