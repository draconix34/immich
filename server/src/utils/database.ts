--- conflicted
+++ resolved
@@ -23,8 +23,6 @@
 
 export const unnest = (array: string[]) => sql<Record<string, string>>`unnest(array[${sql.join(array)}]::text[])`;
 
-<<<<<<< HEAD
-=======
 export const removeUndefinedKeys = <T extends object>(update: T, template: unknown) => {
   for (const key in update) {
     if ((template as T)[key] === undefined) {
@@ -35,7 +33,6 @@
   return update;
 };
 
->>>>>>> fdf2331c
 /**
  * Mainly for type debugging to make VS Code display a more useful tooltip.
  * Source: https://stackoverflow.com/a/69288824
