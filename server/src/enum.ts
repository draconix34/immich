--- conflicted
+++ resolved
@@ -36,7 +36,6 @@
   PREVIEW = 'preview',
   THUMBNAIL = 'thumbnail',
   SIDECAR = 'sidecar',
-  SIDECAR_WITHOUT_EXTENSION = 'sidecar_without_extension',
 }
 
 export enum AlbumUserRole {
@@ -477,10 +476,7 @@
   LIBRARY_QUEUE_SYNC_FILES = 'library-queue-sync-files',
   LIBRARY_QUEUE_SYNC_ASSETS = 'library-queue-sync-assets',
   LIBRARY_SYNC_FILES = 'library-sync-files',
-<<<<<<< HEAD
   LIBRARY_SYNC_SIDECARS = 'library-sync-sidecars',
-=======
->>>>>>> fdf2331c
   LIBRARY_SYNC_ASSETS = 'library-sync-assets',
   LIBRARY_ASSET_REMOVAL = 'handle-library-file-deletion',
   LIBRARY_DELETE = 'library-delete',
@@ -509,6 +505,7 @@
   // XMP sidecars
   QUEUE_SIDECAR = 'queue-sidecar',
   SIDECAR_DISCOVERY = 'sidecar-discovery',
+  SIDECAR_RECONCILIATION = 'sidecar-reconciliation',
   SIDECAR_SYNC = 'sidecar-sync',
   SIDECAR_WRITE = 'sidecar-write',
 
