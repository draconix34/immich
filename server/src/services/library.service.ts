--- conflicted
+++ resolved
@@ -424,19 +424,13 @@
     await this.jobRepository.queue({ name: JobName.LIBRARY_QUEUE_SYNC_ASSETS, data: { id } });
   }
 
-<<<<<<< HEAD
-  @OnJob({ name: JobName.LIBRARY_QUEUE_SYNC_ALL, queue: QueueName.LIBRARY })
-  async handleQueueSyncAll(): Promise<JobStatus> {
-    this.logger.log(`Initiating scan of all external libraries`);
-=======
   async queueScanAll() {
     await this.jobRepository.queue({ name: JobName.LIBRARY_QUEUE_SCAN_ALL, data: {} });
   }
 
   @OnJob({ name: JobName.LIBRARY_QUEUE_SCAN_ALL, queue: QueueName.LIBRARY })
   async handleQueueScanAll(): Promise<JobStatus> {
-    this.logger.log(`Refreshing all external libraries`);
->>>>>>> 0dcfc434
+    this.logger.log(`Initiating scan of all external libraries...`);
 
     await this.jobRepository.queue({ name: JobName.LIBRARY_QUEUE_CLEANUP, data: {} });
 
