--- conflicted
+++ resolved
@@ -3,12 +3,7 @@
 import { defaults, SystemConfig } from 'src/config';
 import { JOBS_LIBRARY_PAGINATION_SIZE } from 'src/constants';
 import { mapLibrary } from 'src/dtos/library.dto';
-<<<<<<< HEAD
-import { UserEntity } from 'src/entities/user.entity';
 import { AssetType, CrawlType, ImmichWorker, JobName, JobStatus } from 'src/enum';
-=======
-import { AssetType, ImmichWorker, JobName, JobStatus } from 'src/enum';
->>>>>>> fe959b2f
 import { LibraryService } from 'src/services/library.service';
 import { ILibraryBulkIdsJob, ILibraryFileJob } from 'src/types';
 import { assetStub } from 'test/fixtures/asset.stub';
@@ -194,13 +189,8 @@
 
       await sut.handleQueueSyncFiles({ id: library.id });
 
-<<<<<<< HEAD
       expect(mocks.storage.walk).toHaveBeenNthCalledWith(1, {
-        pathsToCrawl: [libraryStub.externalLibraryWithImportPaths1.importPaths[1]],
-=======
-      expect(mocks.storage.walk).toHaveBeenCalledWith({
         pathsToCrawl: [library.importPaths[1]],
->>>>>>> fe959b2f
         exclusionPatterns: [],
         includeHidden: false,
         take: JOBS_LIBRARY_PAGINATION_SIZE,
@@ -208,7 +198,7 @@
       });
 
       expect(mocks.storage.walk).toHaveBeenNthCalledWith(2, {
-        pathsToCrawl: [libraryStub.externalLibraryWithImportPaths1.importPaths[1]],
+        pathsToCrawl: [library.importPaths[1]],
         exclusionPatterns: [],
         includeHidden: false,
         take: JOBS_LIBRARY_PAGINATION_SIZE,
@@ -265,9 +255,8 @@
 
       await sut.handleQueueSyncFiles({ id: library.id });
 
-<<<<<<< HEAD
       expect(mocks.storage.walk).toHaveBeenNthCalledWith(1, {
-        pathsToCrawl: [libraryStub.externalLibraryWithImportPaths1.importPaths[1]],
+        pathsToCrawl: [library.importPaths[1]],
         exclusionPatterns: [],
         includeHidden: false,
         take: JOBS_LIBRARY_PAGINATION_SIZE,
@@ -275,11 +264,7 @@
       });
 
       expect(mocks.storage.walk).toHaveBeenNthCalledWith(2, {
-        pathsToCrawl: [libraryStub.externalLibraryWithImportPaths1.importPaths[1]],
-=======
-      expect(mocks.storage.walk).toHaveBeenCalledWith({
         pathsToCrawl: [library.importPaths[1]],
->>>>>>> fe959b2f
         exclusionPatterns: [],
         includeHidden: false,
         take: JOBS_LIBRARY_PAGINATION_SIZE,
