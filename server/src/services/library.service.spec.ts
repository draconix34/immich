import { BadRequestException } from '@nestjs/common';
import { Stats } from 'node:fs';
import { defaults, SystemConfig } from 'src/config';
import { mapLibrary } from 'src/dtos/library.dto';
import { UserEntity } from 'src/entities/user.entity';
import { AssetStatus, AssetType, ImmichWorker } from 'src/enum';
import { IAssetRepository } from 'src/interfaces/asset.interface';
import { IDatabaseRepository } from 'src/interfaces/database.interface';
import {
  IJobRepository,
  ILibraryBulkIdsJob,
  ILibraryFileJob,
  JobName,
  JOBS_LIBRARY_PAGINATION_SIZE,
  JobStatus,
} from 'src/interfaces/job.interface';
import { ILibraryRepository } from 'src/interfaces/library.interface';
import { IStorageRepository } from 'src/interfaces/storage.interface';
import { LibraryService } from 'src/services/library.service';
import { IConfigRepository, ICronRepository } from 'src/types';
import { assetStub } from 'test/fixtures/asset.stub';
import { authStub } from 'test/fixtures/auth.stub';
import { libraryStub } from 'test/fixtures/library.stub';
import { systemConfigStub } from 'test/fixtures/system-config.stub';
import { userStub } from 'test/fixtures/user.stub';
import { makeMockWatcher } from 'test/repositories/storage.repository.mock';
import { newTestService } from 'test/utils';
import { Mocked, vitest } from 'vitest';

async function* mockWalk() {
  yield await Promise.resolve(['/data/user1/photo.jpg']);
}

describe(LibraryService.name, () => {
  let sut: LibraryService;

  let assetMock: Mocked<IAssetRepository>;
  let configMock: Mocked<IConfigRepository>;
  let cronMock: Mocked<ICronRepository>;
  let databaseMock: Mocked<IDatabaseRepository>;
  let jobMock: Mocked<IJobRepository>;
  let libraryMock: Mocked<ILibraryRepository>;
  let storageMock: Mocked<IStorageRepository>;

  beforeEach(() => {
    ({ sut, assetMock, configMock, cronMock, databaseMock, jobMock, libraryMock, storageMock } =
      newTestService(LibraryService));

    databaseMock.tryLock.mockResolvedValue(true);
    configMock.getWorker.mockReturnValue(ImmichWorker.MICROSERVICES);
  });

  it('should work', () => {
    expect(sut).toBeDefined();
  });

  describe('onConfigInit', () => {
    it('should init cron job and handle config changes', async () => {
      await sut.onConfigInit({ newConfig: defaults });

      expect(cronMock.create).toHaveBeenCalled();

      await sut.onConfigUpdate({
        oldConfig: defaults,
        newConfig: {
          library: {
            scan: {
              enabled: true,
              cronExpression: '0 1 * * *',
            },
            watch: { enabled: false },
          },
        } as SystemConfig,
      });

      expect(cronMock.update).toHaveBeenCalledWith({ name: 'libraryScan', expression: '0 1 * * *', start: true });
    });

    it('should initialize watcher for all external libraries', async () => {
      libraryMock.getAll.mockResolvedValue([
        libraryStub.externalLibraryWithImportPaths1,
        libraryStub.externalLibraryWithImportPaths2,
      ]);

      libraryMock.get.mockImplementation((id) =>
        Promise.resolve(
          [libraryStub.externalLibraryWithImportPaths1, libraryStub.externalLibraryWithImportPaths2].find(
            (library) => library.id === id,
          ),
        ),
      );

      await sut.onConfigInit({ newConfig: systemConfigStub.libraryWatchEnabled as SystemConfig });

      expect(storageMock.watch.mock.calls).toEqual(
        expect.arrayContaining([
          (libraryStub.externalLibrary1.importPaths, expect.anything()),
          (libraryStub.externalLibrary2.importPaths, expect.anything()),
        ]),
      );
    });

    it('should not initialize watcher when watching is disabled', async () => {
      await sut.onConfigInit({ newConfig: systemConfigStub.libraryWatchDisabled as SystemConfig });

      expect(storageMock.watch).not.toHaveBeenCalled();
    });

    it('should not initialize watcher when lock is taken', async () => {
      databaseMock.tryLock.mockResolvedValue(false);

      await sut.onConfigInit({ newConfig: systemConfigStub.libraryWatchEnabled as SystemConfig });

      expect(storageMock.watch).not.toHaveBeenCalled();
    });

    it('should not initialize library scan cron job when lock is taken', async () => {
      databaseMock.tryLock.mockResolvedValue(false);

      await sut.onConfigInit({ newConfig: systemConfigStub.libraryWatchEnabled as SystemConfig });

      expect(cronMock.create).not.toHaveBeenCalled();
    });
  });

  describe('onConfigUpdateEvent', () => {
    beforeEach(async () => {
      databaseMock.tryLock.mockResolvedValue(true);
      await sut.onConfigInit({ newConfig: defaults });
    });

    it('should do nothing if instance does not have the watch lock', async () => {
      databaseMock.tryLock.mockResolvedValue(false);
      await sut.onConfigInit({ newConfig: defaults });
      await sut.onConfigUpdate({ newConfig: systemConfigStub.libraryScan as SystemConfig, oldConfig: defaults });
      expect(cronMock.update).not.toHaveBeenCalled();
    });

    it('should update cron job and enable watching', async () => {
      libraryMock.getAll.mockResolvedValue([]);
      await sut.onConfigUpdate({
        newConfig: systemConfigStub.libraryScanAndWatch as SystemConfig,
        oldConfig: defaults,
      });

      expect(cronMock.update).toHaveBeenCalledWith({
        name: 'libraryScan',
        expression: systemConfigStub.libraryScan.library.scan.cronExpression,
        start: systemConfigStub.libraryScan.library.scan.enabled,
      });
    });

    it('should update cron job and disable watching', async () => {
      libraryMock.getAll.mockResolvedValue([]);
      await sut.onConfigUpdate({
        newConfig: systemConfigStub.libraryScanAndWatch as SystemConfig,
        oldConfig: defaults,
      });
      await sut.onConfigUpdate({
        newConfig: systemConfigStub.libraryScan as SystemConfig,
        oldConfig: defaults,
      });

      expect(cronMock.update).toHaveBeenCalledWith({
        name: 'libraryScan',
        expression: systemConfigStub.libraryScan.library.scan.cronExpression,
        start: systemConfigStub.libraryScan.library.scan.enabled,
      });
    });
  });

  describe('handleQueueSyncFiles', () => {
    it('should queue refresh of a new asset', async () => {
      libraryMock.get.mockResolvedValue(libraryStub.externalLibraryWithImportPaths1);
      storageMock.walk.mockImplementation(mockWalk);
      storageMock.stat.mockResolvedValue({ isDirectory: () => true } as Stats);
      storageMock.checkFileExists.mockResolvedValue(true);
      assetMock.filterNewExternalAssetPaths.mockResolvedValue(['/data/user1/photo.jpg']);

      await sut.handleQueueSyncFiles({ id: libraryStub.externalLibraryWithImportPaths1.id });

      expect(jobMock.queue).toHaveBeenCalledWith({
        name: JobName.LIBRARY_SYNC_FILES,
        data: {
          libraryId: libraryStub.externalLibraryWithImportPaths1.id,
          assetPaths: ['/data/user1/photo.jpg'],
          progressCounter: 1,
        },
      });
    });

    it("should fail when library can't be found", async () => {
      await expect(sut.handleQueueSyncFiles({ id: libraryStub.externalLibrary1.id })).resolves.toBe(JobStatus.SKIPPED);
    });

    it('should ignore import paths that do not exist', async () => {
      storageMock.stat.mockImplementation((path): Promise<Stats> => {
        if (path === libraryStub.externalLibraryWithImportPaths1.importPaths[0]) {
          const error = { code: 'ENOENT' } as any;
          throw error;
        }
        return Promise.resolve({
          isDirectory: () => true,
        } as Stats);
      });

      storageMock.checkFileExists.mockResolvedValue(true);

      libraryMock.get.mockResolvedValue(libraryStub.externalLibraryWithImportPaths1);

      await sut.handleQueueSyncFiles({ id: libraryStub.externalLibraryWithImportPaths1.id });

      expect(storageMock.walk).toHaveBeenCalledWith({
        pathsToCrawl: [libraryStub.externalLibraryWithImportPaths1.importPaths[1]],
        exclusionPatterns: [],
        includeHidden: false,
        take: JOBS_LIBRARY_PAGINATION_SIZE,
      });
    });
  });

  describe('handleQueueSyncAssets', () => {
    it('should call the offline check', async () => {
      libraryMock.get.mockResolvedValue(libraryStub.externalLibrary1);
      storageMock.walk.mockImplementation(async function* generator() {});
      assetMock.getAll.mockResolvedValue({ items: [assetStub.external], hasNextPage: false });
      assetMock.getLibraryAssetCount.mockResolvedValue(1);
      assetMock.detectOfflineExternalAssets.mockResolvedValue({ numUpdatedRows: BigInt(1) });

      const response = await sut.handleQueueSyncAssets({ id: libraryStub.externalLibrary1.id });

      expect(response).toBe(JobStatus.SUCCESS);
      expect(assetMock.detectOfflineExternalAssets).toHaveBeenCalledWith(
        libraryStub.externalLibrary1.id,
        libraryStub.externalLibrary1.importPaths,
        libraryStub.externalLibrary1.exclusionPatterns,
      );
    });

    it('should skip an empty library', async () => {
      libraryMock.get.mockResolvedValue(libraryStub.externalLibrary1);
      storageMock.walk.mockImplementation(async function* generator() {});
      assetMock.getAll.mockResolvedValue({ items: [assetStub.external], hasNextPage: false });
      assetMock.getLibraryAssetCount.mockResolvedValue(0);
      assetMock.detectOfflineExternalAssets.mockResolvedValue({ numUpdatedRows: BigInt(1) });

      const response = await sut.handleQueueSyncAssets({ id: libraryStub.externalLibrary1.id });

      expect(response).toBe(JobStatus.SUCCESS);
      expect(assetMock.detectOfflineExternalAssets).not.toHaveBeenCalled();
    });

    it('should queue asset sync', async () => {
      libraryMock.get.mockResolvedValue(libraryStub.externalLibraryWithImportPaths1);
      storageMock.walk.mockImplementation(async function* generator() {});
      assetMock.getAll.mockResolvedValue({ items: [assetStub.external], hasNextPage: false });
      assetMock.getLibraryAssetCount.mockResolvedValue(1);
      assetMock.detectOfflineExternalAssets.mockResolvedValue({ numUpdatedRows: BigInt(0) });
      assetMock.getAllInLibrary.mockResolvedValue({ items: [assetStub.external], hasNextPage: false });

      const response = await sut.handleQueueSyncAssets({ id: libraryStub.externalLibraryWithImportPaths1.id });

      expect(jobMock.queue).toBeCalledWith({
        name: JobName.LIBRARY_SYNC_ASSETS,
        data: {
          libraryId: libraryStub.externalLibraryWithImportPaths1.id,
          importPaths: libraryStub.externalLibraryWithImportPaths1.importPaths,
          exclusionPatterns: libraryStub.externalLibraryWithImportPaths1.exclusionPatterns,
          assetIds: [assetStub.external.id],
          progressCounter: 1,
          totalAssets: 1,
        },
      });

      expect(response).toBe(JobStatus.SUCCESS);
      expect(assetMock.detectOfflineExternalAssets).toHaveBeenCalledWith(
        libraryStub.externalLibraryWithImportPaths1.id,
        libraryStub.externalLibraryWithImportPaths1.importPaths,
        libraryStub.externalLibraryWithImportPaths1.exclusionPatterns,
      );
    });

    it("should fail if library can't be found", async () => {
      await expect(sut.handleQueueSyncAssets({ id: libraryStub.externalLibrary1.id })).resolves.toBe(JobStatus.SKIPPED);
    });
  });

  describe('handleSyncAssets', () => {
    it('should offline assets no longer on disk', async () => {
      const mockAssetJob: ILibraryBulkIdsJob = {
        assetIds: [assetStub.external.id],
        libraryId: libraryStub.externalLibrary1.id,
        importPaths: ['/'],
        exclusionPatterns: [],
      };

      assetMock.getByIds.mockResolvedValue([assetStub.external]);
      storageMock.stat.mockRejectedValue(new Error('ENOENT, no such file or directory'));

      await expect(sut.handleSyncAssets(mockAssetJob)).resolves.toBe(JobStatus.SUCCESS);

      expect(assetMock.updateAll).toHaveBeenCalledWith([assetStub.external.id], {
        isOffline: true,
        deletedAt: expect.anything(),
        status: 'trashed',
      });
    });

    it('should set assets deleted from disk as offline', async () => {
      const mockAssetJob: ILibraryBulkIdsJob = {
        assetIds: [assetStub.external.id],
        libraryId: libraryStub.externalLibrary1.id,
        importPaths: ['/data/user2'],
        exclusionPatterns: [],
      };

      assetMock.getByIds.mockResolvedValue([assetStub.external]);
      storageMock.stat.mockRejectedValue(new Error('Could not read file'));

      await expect(sut.handleSyncAssets(mockAssetJob)).resolves.toBe(JobStatus.SUCCESS);

      expect(assetMock.updateAll).toHaveBeenCalledWith([assetStub.external.id], {
        isOffline: true,
        deletedAt: expect.anything(),
        status: AssetStatus.TRASHED,
      });
    });

    it('should do nothing with offline assets deleted from disk', async () => {
      const mockAssetJob: ILibraryBulkIdsJob = {
        assetIds: [assetStub.trashedOffline.id],
        libraryId: libraryStub.externalLibrary1.id,
        importPaths: ['/data/user2'],
        exclusionPatterns: [],
      };

      assetMock.getByIds.mockResolvedValue([assetStub.trashedOffline]);
      storageMock.stat.mockRejectedValue(new Error('Could not read file'));

      await expect(sut.handleSyncAssets(mockAssetJob)).resolves.toBe(JobStatus.SUCCESS);

      expect(assetMock.updateAll).not.toHaveBeenCalled();
    });

    it('should un-trash an asset previously marked as offline', async () => {
      const mockAssetJob: ILibraryBulkIdsJob = {
        assetIds: [assetStub.trashedOffline.id],
        libraryId: libraryStub.externalLibrary1.id,
        importPaths: ['/original/'],
        exclusionPatterns: [],
      };

      assetMock.getByIds.mockResolvedValue([assetStub.trashedOffline]);
      storageMock.stat.mockResolvedValue({ mtime: assetStub.external.fileModifiedAt } as Stats);

      await expect(sut.handleSyncAssets(mockAssetJob)).resolves.toBe(JobStatus.SUCCESS);

      expect(assetMock.updateAll).toHaveBeenCalledWith([assetStub.external.id], {
        isOffline: false,
        deletedAt: null,
        status: AssetStatus.ACTIVE,
      });

      expect(jobMock.queueAll).toHaveBeenCalledWith([
        {
          name: JobName.SIDECAR_DISCOVERY,
          data: {
            id: assetStub.external.id,
            source: 'upload',
          },
        },
      ]);
    });

    it('should do nothing with offline asset if covered by exclusion pattern', async () => {
      const mockAssetJob: ILibraryBulkIdsJob = {
        assetIds: [assetStub.trashedOffline.id],
        libraryId: libraryStub.externalLibrary1.id,
        importPaths: ['/original/'],
        exclusionPatterns: ['**/path.jpg'],
      };

      assetMock.getByIds.mockResolvedValue([assetStub.trashedOffline]);
      storageMock.stat.mockResolvedValue({ mtime: assetStub.external.fileModifiedAt } as Stats);

      await expect(sut.handleSyncAssets(mockAssetJob)).resolves.toBe(JobStatus.SUCCESS);

      expect(assetMock.updateAll).not.toHaveBeenCalled();

      expect(jobMock.queueAll).not.toHaveBeenCalled();
    });

    it('should do nothing with offline asset if not in import path', async () => {
      const mockAssetJob: ILibraryBulkIdsJob = {
        assetIds: [assetStub.trashedOffline.id],
        libraryId: libraryStub.externalLibrary1.id,
        importPaths: ['/import/'],
        exclusionPatterns: [],
      };

      assetMock.getByIds.mockResolvedValue([assetStub.trashedOffline]);
      storageMock.stat.mockResolvedValue({ mtime: assetStub.external.fileModifiedAt } as Stats);

      await expect(sut.handleSyncAssets(mockAssetJob)).resolves.toBe(JobStatus.SUCCESS);

      expect(assetMock.updateAll).not.toHaveBeenCalled();

      expect(jobMock.queueAll).not.toHaveBeenCalled();
    });

    it('should do nothing with unchanged online assets', async () => {
      const mockAssetJob: ILibraryBulkIdsJob = {
        assetIds: [assetStub.external.id],
        libraryId: libraryStub.externalLibrary1.id,
        importPaths: ['/'],
        exclusionPatterns: [],
      };

      assetMock.getByIds.mockResolvedValue([assetStub.external]);
      storageMock.stat.mockResolvedValue({ mtime: assetStub.external.fileModifiedAt } as Stats);

      await expect(sut.handleSyncAssets(mockAssetJob)).resolves.toBe(JobStatus.SUCCESS);

<<<<<<< HEAD
      expect(assetMock.updateAll).not.toHaveBeenCalled();
    });

    it('should update with online assets that have changed', async () => {
      const mockAssetJob: ILibraryBulkIdsJob = {
        assetIds: [assetStub.external.id],
        libraryId: libraryStub.externalLibrary1.id,
        importPaths: ['/'],
        exclusionPatterns: [],
      };

      assetMock.getByIds.mockResolvedValue([assetStub.external]);
      storageMock.stat.mockResolvedValue({ mtime: new Date(assetStub.external.fileModifiedAt.getDate() + 1) } as Stats);

      await expect(sut.handleSyncAssets(mockAssetJob)).resolves.toBe(JobStatus.SUCCESS);

      expect(assetMock.updateAll).not.toHaveBeenCalled();

      expect(jobMock.queueAll).toHaveBeenCalledWith([
        {
          name: JobName.SIDECAR_DISCOVERY,
          data: {
            id: assetStub.external.id,
            source: 'upload',
          },
        },
      ]);
=======
      expect(assetMock.updateAll).toHaveBeenCalledWith([assetStub.trashedOffline.id], {
        deletedAt: null,
        fileModifiedAt: assetStub.trashedOffline.fileModifiedAt,
        isOffline: false,
        originalFileName: 'path.jpg',
      });
    });

    it('should not touch fileCreatedAt when un-trashing an asset previously marked as offline', async () => {
      const mockAssetJob: ILibraryAssetJob = {
        id: assetStub.external.id,
        importPaths: ['/'],
        exclusionPatterns: [],
      };

      assetMock.getById.mockResolvedValue(assetStub.trashedOffline);
      storageMock.stat.mockResolvedValue({ mtime: assetStub.trashedOffline.fileModifiedAt } as Stats);

      await expect(sut.handleSyncAsset(mockAssetJob)).resolves.toBe(JobStatus.SUCCESS);

      expect(assetMock.updateAll).toHaveBeenCalledWith(
        [assetStub.trashedOffline.id],
        expect.not.objectContaining({
          fileCreatedAt: expect.anything(),
        }),
      );
    });
  });

  it('should update file when mtime has changed', async () => {
    const mockAssetJob: ILibraryAssetJob = {
      id: assetStub.external.id,
      importPaths: ['/'],
      exclusionPatterns: [],
    };

    const newMTime = new Date();
    assetMock.getById.mockResolvedValue(assetStub.external);
    storageMock.stat.mockResolvedValue({ mtime: newMTime } as Stats);

    await expect(sut.handleSyncAsset(mockAssetJob)).resolves.toBe(JobStatus.SUCCESS);

    expect(assetMock.updateAll).toHaveBeenCalledWith([assetStub.external.id], {
      fileModifiedAt: newMTime,
      isOffline: false,
      originalFileName: 'photo.jpg',
      deletedAt: null,
>>>>>>> 1a20a29d
    });
  });

  describe('handleSyncFiles', () => {
    let mockUser: UserEntity;

    beforeEach(() => {
      mockUser = userStub.admin;

      storageMock.stat.mockResolvedValue({
        size: 100,
        mtime: new Date('2023-01-01'),
        ctime: new Date('2023-01-01'),
      } as Stats);
    });

    it('should import a new asset', async () => {
      const mockLibraryJob: ILibraryFileJob = {
        libraryId: libraryStub.externalLibrary1.id,
        assetPaths: ['/data/user1/photo.jpg'],
      };

      assetMock.createAll.mockResolvedValue([assetStub.image]);
      libraryMock.get.mockResolvedValue(libraryStub.externalLibrary1);

      await expect(sut.handleSyncFiles(mockLibraryJob)).resolves.toBe(JobStatus.SUCCESS);

      expect(assetMock.createAll.mock.calls).toEqual([
        [
          [
            expect.objectContaining({
              ownerId: mockUser.id,
              libraryId: libraryStub.externalLibrary1.id,
              originalPath: '/data/user1/photo.jpg',
              deviceId: 'Library Import',
              type: AssetType.IMAGE,
              originalFileName: 'photo.jpg',
              isExternal: true,
            }),
          ],
        ],
      ]);

      expect(jobMock.queueAll.mock.calls).toEqual([
        [
          [
            {
              name: JobName.SIDECAR_DISCOVERY,
              data: {
                id: assetStub.image.id,
                source: 'upload',
              },
            },
          ],
        ],
      ]);
    });

    it('should not import an asset to a soft deleted library', async () => {
      const mockLibraryJob: ILibraryFileJob = {
        libraryId: libraryStub.externalLibrary1.id,
        assetPaths: ['/data/user1/photo.jpg'],
      };

      libraryMock.get.mockResolvedValue({ ...libraryStub.externalLibrary1, deletedAt: new Date() });

      await expect(sut.handleSyncFiles(mockLibraryJob)).resolves.toBe(JobStatus.FAILED);

      expect(assetMock.createAll.mock.calls).toEqual([]);
    });
  });

  describe('delete', () => {
    it('should delete a library', async () => {
      assetMock.getByLibraryIdAndOriginalPath.mockResolvedValue(assetStub.image);
      libraryMock.get.mockResolvedValue(libraryStub.externalLibrary1);

      await sut.delete(libraryStub.externalLibrary1.id);

      expect(jobMock.queue).toHaveBeenCalledWith({
        name: JobName.LIBRARY_DELETE,
        data: { id: libraryStub.externalLibrary1.id },
      });

      expect(libraryMock.softDelete).toHaveBeenCalledWith(libraryStub.externalLibrary1.id);
    });

    it('should allow an external library to be deleted', async () => {
      assetMock.getByLibraryIdAndOriginalPath.mockResolvedValue(assetStub.image);
      libraryMock.get.mockResolvedValue(libraryStub.externalLibrary1);

      await sut.delete(libraryStub.externalLibrary1.id);

      expect(jobMock.queue).toHaveBeenCalledWith({
        name: JobName.LIBRARY_DELETE,
        data: { id: libraryStub.externalLibrary1.id },
      });

      expect(libraryMock.softDelete).toHaveBeenCalledWith(libraryStub.externalLibrary1.id);
    });

    it('should unwatch an external library when deleted', async () => {
      assetMock.getByLibraryIdAndOriginalPath.mockResolvedValue(assetStub.image);
      libraryMock.get.mockResolvedValue(libraryStub.externalLibraryWithImportPaths1);
      libraryMock.getAll.mockResolvedValue([libraryStub.externalLibraryWithImportPaths1]);

      const mockClose = vitest.fn();
      storageMock.watch.mockImplementation(makeMockWatcher({ close: mockClose }));

      await sut.onConfigInit({ newConfig: systemConfigStub.libraryWatchEnabled as SystemConfig });
      await sut.delete(libraryStub.externalLibraryWithImportPaths1.id);

      expect(mockClose).toHaveBeenCalled();
    });
  });

  describe('get', () => {
    it('should return a library', async () => {
      libraryMock.get.mockResolvedValue(libraryStub.externalLibrary1);
      await expect(sut.get(libraryStub.externalLibrary1.id)).resolves.toEqual(
        expect.objectContaining({
          id: libraryStub.externalLibrary1.id,
          name: libraryStub.externalLibrary1.name,
          ownerId: libraryStub.externalLibrary1.ownerId,
        }),
      );

      expect(libraryMock.get).toHaveBeenCalledWith(libraryStub.externalLibrary1.id);
    });

    it('should throw an error when a library is not found', async () => {
      await expect(sut.get(libraryStub.externalLibrary1.id)).rejects.toBeInstanceOf(BadRequestException);
      expect(libraryMock.get).toHaveBeenCalledWith(libraryStub.externalLibrary1.id);
    });
  });

  describe('getStatistics', () => {
    it('should return library statistics', async () => {
      libraryMock.getStatistics.mockResolvedValue({ photos: 10, videos: 0, total: 10, usage: 1337 });
      await expect(sut.getStatistics(libraryStub.externalLibrary1.id)).resolves.toEqual({
        photos: 10,
        videos: 0,
        total: 10,
        usage: 1337,
      });

      expect(libraryMock.getStatistics).toHaveBeenCalledWith(libraryStub.externalLibrary1.id);
    });
  });

  describe('create', () => {
    describe('external library', () => {
      it('should create with default settings', async () => {
        libraryMock.create.mockResolvedValue(libraryStub.externalLibrary1);
        await expect(sut.create({ ownerId: authStub.admin.user.id })).resolves.toEqual(
          expect.objectContaining({
            id: libraryStub.externalLibrary1.id,
            name: libraryStub.externalLibrary1.name,
            ownerId: libraryStub.externalLibrary1.ownerId,
            assetCount: 0,
            importPaths: [],
            exclusionPatterns: [],
            createdAt: libraryStub.externalLibrary1.createdAt,
            updatedAt: libraryStub.externalLibrary1.updatedAt,
            refreshedAt: null,
          }),
        );

        expect(libraryMock.create).toHaveBeenCalledWith(
          expect.objectContaining({
            name: expect.any(String),
            importPaths: [],
            exclusionPatterns: expect.any(Array),
          }),
        );
      });

      it('should create with name', async () => {
        libraryMock.create.mockResolvedValue(libraryStub.externalLibrary1);
        await expect(sut.create({ ownerId: authStub.admin.user.id, name: 'My Awesome Library' })).resolves.toEqual(
          expect.objectContaining({
            id: libraryStub.externalLibrary1.id,
            name: libraryStub.externalLibrary1.name,
            ownerId: libraryStub.externalLibrary1.ownerId,
            assetCount: 0,
            importPaths: [],
            exclusionPatterns: [],
            createdAt: libraryStub.externalLibrary1.createdAt,
            updatedAt: libraryStub.externalLibrary1.updatedAt,
            refreshedAt: null,
          }),
        );

        expect(libraryMock.create).toHaveBeenCalledWith(
          expect.objectContaining({
            name: 'My Awesome Library',
            importPaths: [],
            exclusionPatterns: expect.any(Array),
          }),
        );
      });

      it('should create with import paths', async () => {
        libraryMock.create.mockResolvedValue(libraryStub.externalLibrary1);
        await expect(
          sut.create({
            ownerId: authStub.admin.user.id,
            importPaths: ['/data/images', '/data/videos'],
          }),
        ).resolves.toEqual(
          expect.objectContaining({
            id: libraryStub.externalLibrary1.id,
            name: libraryStub.externalLibrary1.name,
            ownerId: libraryStub.externalLibrary1.ownerId,
            assetCount: 0,
            importPaths: [],
            exclusionPatterns: [],
            createdAt: libraryStub.externalLibrary1.createdAt,
            updatedAt: libraryStub.externalLibrary1.updatedAt,
            refreshedAt: null,
          }),
        );

        expect(libraryMock.create).toHaveBeenCalledWith(
          expect.objectContaining({
            name: expect.any(String),
            importPaths: ['/data/images', '/data/videos'],
            exclusionPatterns: expect.any(Array),
          }),
        );
      });

      it('should create watched with import paths', async () => {
        libraryMock.create.mockResolvedValue(libraryStub.externalLibraryWithImportPaths1);
        libraryMock.get.mockResolvedValue(libraryStub.externalLibraryWithImportPaths1);
        libraryMock.getAll.mockResolvedValue([]);

        await sut.onConfigInit({ newConfig: systemConfigStub.libraryWatchEnabled as SystemConfig });
        await sut.create({
          ownerId: authStub.admin.user.id,
          importPaths: libraryStub.externalLibraryWithImportPaths1.importPaths,
        });
      });

      it('should create with exclusion patterns', async () => {
        libraryMock.create.mockResolvedValue(libraryStub.externalLibrary1);
        await expect(
          sut.create({
            ownerId: authStub.admin.user.id,
            exclusionPatterns: ['*.tmp', '*.bak'],
          }),
        ).resolves.toEqual(
          expect.objectContaining({
            id: libraryStub.externalLibrary1.id,
            name: libraryStub.externalLibrary1.name,
            ownerId: libraryStub.externalLibrary1.ownerId,
            assetCount: 0,
            importPaths: [],
            exclusionPatterns: [],
            createdAt: libraryStub.externalLibrary1.createdAt,
            updatedAt: libraryStub.externalLibrary1.updatedAt,
            refreshedAt: null,
          }),
        );

        expect(libraryMock.create).toHaveBeenCalledWith(
          expect.objectContaining({
            name: expect.any(String),
            importPaths: [],
            exclusionPatterns: ['*.tmp', '*.bak'],
          }),
        );
      });
    });
  });

  describe('getAll', () => {
    it('should get all libraries', async () => {
      libraryMock.getAll.mockResolvedValue([libraryStub.externalLibrary1]);
      await expect(sut.getAll()).resolves.toEqual([expect.objectContaining({ id: libraryStub.externalLibrary1.id })]);
    });
  });

  describe('handleQueueCleanup', () => {
    it('should queue cleanup jobs', async () => {
      libraryMock.getAllDeleted.mockResolvedValue([libraryStub.externalLibrary1, libraryStub.externalLibrary2]);
      await expect(sut.handleQueueCleanup()).resolves.toBe(JobStatus.SUCCESS);

      expect(jobMock.queueAll).toHaveBeenCalledWith([
        { name: JobName.LIBRARY_DELETE, data: { id: libraryStub.externalLibrary1.id } },
        { name: JobName.LIBRARY_DELETE, data: { id: libraryStub.externalLibrary2.id } },
      ]);
    });
  });

  describe('update', () => {
    beforeEach(async () => {
      libraryMock.getAll.mockResolvedValue([]);

      await sut.onConfigInit({ newConfig: systemConfigStub.libraryWatchEnabled as SystemConfig });
    });

    it('should throw an error if an import path is invalid', async () => {
      libraryMock.update.mockResolvedValue(libraryStub.externalLibrary1);
      libraryMock.get.mockResolvedValue(libraryStub.externalLibrary1);

      await expect(sut.update('library-id', { importPaths: ['foo/bar'] })).rejects.toBeInstanceOf(BadRequestException);
      expect(libraryMock.update).not.toHaveBeenCalled();
    });

    it('should update library', async () => {
      libraryMock.update.mockResolvedValue(libraryStub.externalLibrary1);
      libraryMock.get.mockResolvedValue(libraryStub.externalLibrary1);
      storageMock.stat.mockResolvedValue({ isDirectory: () => true } as Stats);
      storageMock.checkFileExists.mockResolvedValue(true);

      const cwd = process.cwd();

      await expect(sut.update('library-id', { importPaths: [`${cwd}/foo/bar`] })).resolves.toEqual(
        mapLibrary(libraryStub.externalLibrary1),
      );
      expect(libraryMock.update).toHaveBeenCalledWith(
        'library-id',
        expect.objectContaining({ importPaths: [`${cwd}/foo/bar`] }),
      );
    });
  });

  describe('onShutdown', () => {
    it('should do nothing if instance does not have the watch lock', async () => {
      await sut.onShutdown();
    });
  });

  describe('watchAll', () => {
    it('should return false if instance does not have the watch lock', async () => {
      await expect(sut.watchAll()).resolves.toBe(false);
    });

    describe('watching disabled', () => {
      beforeEach(async () => {
        await sut.onConfigInit({ newConfig: systemConfigStub.libraryWatchDisabled as SystemConfig });
      });

      it('should not watch library', async () => {
        libraryMock.getAll.mockResolvedValue([libraryStub.externalLibraryWithImportPaths1]);

        await sut.watchAll();

        expect(storageMock.watch).not.toHaveBeenCalled();
      });
    });

    describe('watching enabled', () => {
      beforeEach(async () => {
        libraryMock.getAll.mockResolvedValue([]);
        await sut.onConfigInit({ newConfig: systemConfigStub.libraryWatchEnabled as SystemConfig });
      });

      it('should watch library', async () => {
        libraryMock.get.mockResolvedValue(libraryStub.externalLibraryWithImportPaths1);
        libraryMock.getAll.mockResolvedValue([libraryStub.externalLibraryWithImportPaths1]);

        await sut.watchAll();

        expect(storageMock.watch).toHaveBeenCalledWith(
          libraryStub.externalLibraryWithImportPaths1.importPaths,
          expect.anything(),
          expect.anything(),
        );
      });

      it('should watch and unwatch library', async () => {
        libraryMock.getAll.mockResolvedValue([libraryStub.externalLibraryWithImportPaths1]);
        libraryMock.get.mockResolvedValue(libraryStub.externalLibraryWithImportPaths1);
        const mockClose = vitest.fn();
        storageMock.watch.mockImplementation(makeMockWatcher({ close: mockClose }));

        await sut.watchAll();
        await sut.unwatch(libraryStub.externalLibraryWithImportPaths1.id);

        expect(mockClose).toHaveBeenCalled();
      });

      it('should not watch library without import paths', async () => {
        libraryMock.get.mockResolvedValue(libraryStub.externalLibrary1);
        libraryMock.getAll.mockResolvedValue([libraryStub.externalLibrary1]);

        await sut.watchAll();

        expect(storageMock.watch).not.toHaveBeenCalled();
      });

      it('should handle a new file event', async () => {
        libraryMock.get.mockResolvedValue(libraryStub.externalLibraryWithImportPaths1);
        libraryMock.getAll.mockResolvedValue([libraryStub.externalLibraryWithImportPaths1]);
        assetMock.getByLibraryIdAndOriginalPath.mockResolvedValue(assetStub.image);
        storageMock.watch.mockImplementation(makeMockWatcher({ items: [{ event: 'add', value: '/foo/photo.jpg' }] }));

        await sut.watchAll();

        expect(jobMock.queue).toHaveBeenCalledWith({
          name: JobName.LIBRARY_SYNC_FILES,
          data: {
            libraryId: libraryStub.externalLibraryWithImportPaths1.id,
            assetPaths: ['/foo/photo.jpg'],
          },
        });
      });

      it('should handle a file change event', async () => {
        libraryMock.get.mockResolvedValue(libraryStub.externalLibraryWithImportPaths1);
        libraryMock.getAll.mockResolvedValue([libraryStub.externalLibraryWithImportPaths1]);
        assetMock.getByLibraryIdAndOriginalPath.mockResolvedValue(assetStub.image);
        storageMock.watch.mockImplementation(
          makeMockWatcher({ items: [{ event: 'change', value: '/foo/photo.jpg' }] }),
        );

        await sut.watchAll();

        expect(jobMock.queue).toHaveBeenCalledWith({
          name: JobName.LIBRARY_SYNC_FILES,
          data: {
            libraryId: libraryStub.externalLibraryWithImportPaths1.id,
            assetPaths: ['/foo/photo.jpg'],
          },
        });
      });

      it('should handle a file unlink event', async () => {
        libraryMock.get.mockResolvedValue(libraryStub.externalLibraryWithImportPaths1);
        libraryMock.getAll.mockResolvedValue([libraryStub.externalLibraryWithImportPaths1]);
        assetMock.getByLibraryIdAndOriginalPath.mockResolvedValue(assetStub.image);
        storageMock.watch.mockImplementation(
          makeMockWatcher({ items: [{ event: 'unlink', value: assetStub.image.originalPath }] }),
        );

        await sut.watchAll();

        expect(jobMock.queue).toHaveBeenCalledWith({
          name: JobName.LIBRARY_ASSET_REMOVAL,
          data: {
            libraryId: libraryStub.externalLibraryWithImportPaths1.id,
            assetPaths: [assetStub.image.originalPath],
          },
        });
      });

      it('should handle an error event', async () => {
        libraryMock.get.mockResolvedValue(libraryStub.externalLibraryWithImportPaths1);
        assetMock.getByLibraryIdAndOriginalPath.mockResolvedValue(assetStub.external);
        libraryMock.getAll.mockResolvedValue([libraryStub.externalLibraryWithImportPaths1]);
        storageMock.watch.mockImplementation(
          makeMockWatcher({
            items: [{ event: 'error', value: 'Error!' }],
          }),
        );

        await expect(sut.watchAll()).resolves.toBeUndefined();
      });

      it('should not import a file with unknown extension', async () => {
        libraryMock.get.mockResolvedValue(libraryStub.externalLibraryWithImportPaths1);
        libraryMock.getAll.mockResolvedValue([libraryStub.externalLibraryWithImportPaths1]);
        storageMock.watch.mockImplementation(makeMockWatcher({ items: [{ event: 'add', value: '/foo/photo.xyz' }] }));

        await sut.watchAll();

        expect(jobMock.queue).not.toHaveBeenCalled();
      });

      it('should ignore excluded paths', async () => {
        libraryMock.get.mockResolvedValue(libraryStub.patternPath);
        libraryMock.getAll.mockResolvedValue([libraryStub.patternPath]);
        storageMock.watch.mockImplementation(makeMockWatcher({ items: [{ event: 'add', value: '/dir1/photo.txt' }] }));

        await sut.watchAll();

        expect(jobMock.queue).not.toHaveBeenCalled();
      });

      it('should ignore excluded paths without case sensitivity', async () => {
        libraryMock.get.mockResolvedValue(libraryStub.patternPath);
        libraryMock.getAll.mockResolvedValue([libraryStub.patternPath]);
        storageMock.watch.mockImplementation(makeMockWatcher({ items: [{ event: 'add', value: '/DIR1/photo.txt' }] }));

        await sut.watchAll();

        expect(jobMock.queue).not.toHaveBeenCalled();
      });
    });
  });

  describe('teardown', () => {
    it('should tear down all watchers', async () => {
      libraryMock.getAll.mockResolvedValue([
        libraryStub.externalLibraryWithImportPaths1,
        libraryStub.externalLibraryWithImportPaths2,
      ]);

      libraryMock.get.mockResolvedValue(libraryStub.externalLibrary1);

      libraryMock.get.mockImplementation((id) =>
        Promise.resolve(
          [libraryStub.externalLibraryWithImportPaths1, libraryStub.externalLibraryWithImportPaths2].find(
            (library) => library.id === id,
          ),
        ),
      );

      const mockClose = vitest.fn();
      storageMock.watch.mockImplementation(makeMockWatcher({ close: mockClose }));

      await sut.onConfigInit({ newConfig: systemConfigStub.libraryWatchEnabled as SystemConfig });
      await sut.onShutdown();

      expect(mockClose).toHaveBeenCalledTimes(2);
    });
  });

  describe('handleDeleteLibrary', () => {
    it('should delete an empty library', async () => {
      libraryMock.get.mockResolvedValue(libraryStub.externalLibrary1);
      assetMock.getAll.mockResolvedValue({ items: [], hasNextPage: false });

      await expect(sut.handleDeleteLibrary({ id: libraryStub.externalLibrary1.id })).resolves.toBe(JobStatus.SUCCESS);
      expect(libraryMock.delete).toHaveBeenCalled();
    });

    it('should delete all assets in a library', async () => {
      libraryMock.get.mockResolvedValue(libraryStub.externalLibrary1);
      assetMock.getAll.mockResolvedValue({ items: [assetStub.image1], hasNextPage: false });

      assetMock.getById.mockResolvedValue(assetStub.image1);

      await expect(sut.handleDeleteLibrary({ id: libraryStub.externalLibrary1.id })).resolves.toBe(JobStatus.SUCCESS);
    });
  });

  describe('queueScan', () => {
    it('should queue a library scan', async () => {
      libraryMock.get.mockResolvedValue(libraryStub.externalLibrary1);

      await sut.queueScan(libraryStub.externalLibrary1.id);

      expect(jobMock.queue.mock.calls).toEqual([
        [
          {
            name: JobName.LIBRARY_QUEUE_SYNC_FILES,
            data: {
              id: libraryStub.externalLibrary1.id,
            },
          },
        ],
        [
          {
            name: JobName.LIBRARY_QUEUE_SYNC_ASSETS,
            data: {
              id: libraryStub.externalLibrary1.id,
            },
          },
        ],
      ]);
    });
  });

  describe('handleQueueAllScan', () => {
    it('should queue the refresh job', async () => {
      libraryMock.getAll.mockResolvedValue([libraryStub.externalLibrary1]);

      await expect(sut.handleQueueSyncAll()).resolves.toBe(JobStatus.SUCCESS);

      expect(jobMock.queue.mock.calls).toEqual([
        [
          {
            name: JobName.LIBRARY_QUEUE_CLEANUP,
            data: {},
          },
        ],
      ]);
      expect(jobMock.queueAll).toHaveBeenCalledWith([
        {
          name: JobName.LIBRARY_QUEUE_SYNC_FILES,
          data: {
            id: libraryStub.externalLibrary1.id,
          },
        },
      ]);
    });
  });

  describe('validate', () => {
    it('should not require import paths', async () => {
      await expect(sut.validate('library-id', {})).resolves.toEqual({ importPaths: [] });
    });

    it('should validate directory', async () => {
      storageMock.stat.mockResolvedValue({
        isDirectory: () => true,
      } as Stats);

      storageMock.checkFileExists.mockResolvedValue(true);

      await expect(sut.validate('library-id', { importPaths: ['/data/user1/'] })).resolves.toEqual({
        importPaths: [
          {
            importPath: '/data/user1/',
            isValid: true,
            message: undefined,
          },
        ],
      });
    });

    it('should detect when path does not exist', async () => {
      storageMock.stat.mockImplementation(() => {
        const error = { code: 'ENOENT' } as any;
        throw error;
      });

      await expect(sut.validate('library-id', { importPaths: ['/data/user1/'] })).resolves.toEqual({
        importPaths: [
          {
            importPath: '/data/user1/',
            isValid: false,
            message: 'Path does not exist (ENOENT)',
          },
        ],
      });
    });

    it('should detect when path is not a directory', async () => {
      storageMock.stat.mockResolvedValue({
        isDirectory: () => false,
      } as Stats);

      await expect(sut.validate('library-id', { importPaths: ['/data/user1/file'] })).resolves.toEqual({
        importPaths: [
          {
            importPath: '/data/user1/file',
            isValid: false,
            message: 'Not a directory',
          },
        ],
      });
    });

    it('should return an unknown exception from stat', async () => {
      storageMock.stat.mockImplementation(() => {
        throw new Error('Unknown error');
      });

      await expect(sut.validate('library-id', { importPaths: ['/data/user1/'] })).resolves.toEqual({
        importPaths: [
          {
            importPath: '/data/user1/',
            isValid: false,
            message: 'Error: Unknown error',
          },
        ],
      });
    });

    it('should detect when access rights are missing', async () => {
      storageMock.stat.mockResolvedValue({
        isDirectory: () => true,
      } as Stats);

      storageMock.checkFileExists.mockResolvedValue(false);

      await expect(sut.validate('library-id', { importPaths: ['/data/user1/'] })).resolves.toEqual({
        importPaths: [
          {
            importPath: '/data/user1/',
            isValid: false,
            message: 'Lacking read permission for folder',
          },
        ],
      });
    });

    it('should detect when import path is not absolute', async () => {
      const cwd = process.cwd();

      await expect(sut.validate('library-id', { importPaths: ['relative/path'] })).resolves.toEqual({
        importPaths: [
          {
            importPath: 'relative/path',
            isValid: false,
            message: `Import path must be absolute, try ${cwd}/relative/path`,
          },
        ],
      });
    });

    it('should detect when import path is in immich media folder', async () => {
      storageMock.stat.mockResolvedValue({ isDirectory: () => true } as Stats);
      const cwd = process.cwd();

      const validImport = `${cwd}/${libraryStub.hasImmichPaths.importPaths[1]}`;
      storageMock.checkFileExists.mockImplementation((importPath) => Promise.resolve(importPath === validImport));

      const pathStubs = libraryStub.hasImmichPaths.importPaths;
      const importPaths = [pathStubs[0], validImport, pathStubs[2]];

      await expect(sut.validate('library-id', { importPaths })).resolves.toEqual({
        importPaths: [
          {
            importPath: libraryStub.hasImmichPaths.importPaths[0],
            isValid: false,
            message: 'Cannot use media upload folder for external libraries',
          },
          {
            importPath: validImport,
            isValid: true,
          },
          {
            importPath: libraryStub.hasImmichPaths.importPaths[2],
            isValid: false,
            message: 'Cannot use media upload folder for external libraries',
          },
        ],
      });
    });
  });
});<|MERGE_RESOLUTION|>--- conflicted
+++ resolved
@@ -421,8 +421,27 @@
 
       await expect(sut.handleSyncAssets(mockAssetJob)).resolves.toBe(JobStatus.SUCCESS);
 
-<<<<<<< HEAD
       expect(assetMock.updateAll).not.toHaveBeenCalled();
+    });
+
+    it('should not touch fileCreatedAt when un-trashing an asset previously marked as offline', async () => {
+      const mockAssetJob: ILibraryAssetJob = {
+        id: assetStub.external.id,
+        importPaths: ['/'],
+        exclusionPatterns: [],
+      };
+
+      assetMock.getById.mockResolvedValue(assetStub.trashedOffline);
+      storageMock.stat.mockResolvedValue({ mtime: assetStub.trashedOffline.fileModifiedAt } as Stats);
+
+      await expect(sut.handleSyncAsset(mockAssetJob)).resolves.toBe(JobStatus.SUCCESS);
+
+      expect(assetMock.updateAll).toHaveBeenCalledWith(
+        [assetStub.trashedOffline.id],
+        expect.not.objectContaining({
+          fileCreatedAt: expect.anything(),
+        }),
+      );
     });
 
     it('should update with online assets that have changed', async () => {
@@ -449,55 +468,6 @@
           },
         },
       ]);
-=======
-      expect(assetMock.updateAll).toHaveBeenCalledWith([assetStub.trashedOffline.id], {
-        deletedAt: null,
-        fileModifiedAt: assetStub.trashedOffline.fileModifiedAt,
-        isOffline: false,
-        originalFileName: 'path.jpg',
-      });
-    });
-
-    it('should not touch fileCreatedAt when un-trashing an asset previously marked as offline', async () => {
-      const mockAssetJob: ILibraryAssetJob = {
-        id: assetStub.external.id,
-        importPaths: ['/'],
-        exclusionPatterns: [],
-      };
-
-      assetMock.getById.mockResolvedValue(assetStub.trashedOffline);
-      storageMock.stat.mockResolvedValue({ mtime: assetStub.trashedOffline.fileModifiedAt } as Stats);
-
-      await expect(sut.handleSyncAsset(mockAssetJob)).resolves.toBe(JobStatus.SUCCESS);
-
-      expect(assetMock.updateAll).toHaveBeenCalledWith(
-        [assetStub.trashedOffline.id],
-        expect.not.objectContaining({
-          fileCreatedAt: expect.anything(),
-        }),
-      );
-    });
-  });
-
-  it('should update file when mtime has changed', async () => {
-    const mockAssetJob: ILibraryAssetJob = {
-      id: assetStub.external.id,
-      importPaths: ['/'],
-      exclusionPatterns: [],
-    };
-
-    const newMTime = new Date();
-    assetMock.getById.mockResolvedValue(assetStub.external);
-    storageMock.stat.mockResolvedValue({ mtime: newMTime } as Stats);
-
-    await expect(sut.handleSyncAsset(mockAssetJob)).resolves.toBe(JobStatus.SUCCESS);
-
-    expect(assetMock.updateAll).toHaveBeenCalledWith([assetStub.external.id], {
-      fileModifiedAt: newMTime,
-      isOffline: false,
-      originalFileName: 'photo.jpg',
-      deletedAt: null,
->>>>>>> 1a20a29d
     });
   });
 
