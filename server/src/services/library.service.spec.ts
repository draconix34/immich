--- conflicted
+++ resolved
@@ -4,25 +4,9 @@
 import { JOBS_LIBRARY_PAGINATION_SIZE } from 'src/constants';
 import { mapLibrary } from 'src/dtos/library.dto';
 import { UserEntity } from 'src/entities/user.entity';
-<<<<<<< HEAD
-import { AssetStatus, AssetType, ImmichWorker } from 'src/enum';
-import { IAssetRepository } from 'src/interfaces/asset.interface';
-import { IDatabaseRepository } from 'src/interfaces/database.interface';
-import {
-  IJobRepository,
-  ILibraryBulkIdsJob,
-  ILibraryFileJob,
-  JobName,
-  JOBS_LIBRARY_PAGINATION_SIZE,
-  JobStatus,
-} from 'src/interfaces/job.interface';
-import { ILibraryRepository } from 'src/interfaces/library.interface';
-import { IStorageRepository } from 'src/interfaces/storage.interface';
-=======
-import { AssetType, ImmichWorker, JobName, JobStatus } from 'src/enum';
->>>>>>> 5407a285
+import { AssetStatus, AssetType, ImmichWorker, JobName, JobStatus } from 'src/enum';
 import { LibraryService } from 'src/services/library.service';
-import { ILibraryAssetJob, ILibraryFileJob } from 'src/types';
+import { ILibraryBulkIdsJob, ILibraryFileJob } from 'src/types';
 import { assetStub } from 'test/fixtures/asset.stub';
 import { authStub } from 'test/fixtures/auth.stub';
 import { libraryStub } from 'test/fixtures/library.stub';
@@ -38,10 +22,11 @@
 
 describe(LibraryService.name, () => {
   let sut: LibraryService;
+
   let mocks: ServiceMocks;
 
   beforeEach(() => {
-    ({ sut, mocks } = newTestService(LibraryService));
+    ({ sut, mocks } = newTestService(LibraryService, {}));
 
     mocks.database.tryLock.mockResolvedValue(true);
     mocks.config.getWorker.mockReturnValue(ImmichWorker.MICROSERVICES);
@@ -168,42 +153,28 @@
 
   describe('handleQueueSyncFiles', () => {
     it('should queue refresh of a new asset', async () => {
-<<<<<<< HEAD
-      libraryMock.get.mockResolvedValue(libraryStub.externalLibraryWithImportPaths1);
-      storageMock.walk.mockImplementation(mockWalk);
-      storageMock.stat.mockResolvedValue({ isDirectory: () => true } as Stats);
-      storageMock.checkFileExists.mockResolvedValue(true);
-      assetMock.filterNewExternalAssetPaths.mockResolvedValue(['/data/user1/photo.jpg']);
-=======
-      mocks.library.get.mockResolvedValue(libraryStub.externalLibrary1);
+      mocks.library.get.mockResolvedValue(libraryStub.externalLibraryWithImportPaths1);
       mocks.storage.walk.mockImplementation(mockWalk);
->>>>>>> 5407a285
+      mocks.storage.stat.mockResolvedValue({ isDirectory: () => true } as Stats);
+      mocks.storage.checkFileExists.mockResolvedValue(true);
+      mocks.asset.filterNewExternalAssetPaths.mockResolvedValue(['/data/user1/photo.jpg']);
 
       await sut.handleQueueSyncFiles({ id: libraryStub.externalLibraryWithImportPaths1.id });
 
-<<<<<<< HEAD
-      expect(jobMock.queue).toHaveBeenCalledWith({
+      expect(mocks.job.queue).toHaveBeenCalledWith({
         name: JobName.LIBRARY_SYNC_FILES,
         data: {
           libraryId: libraryStub.externalLibraryWithImportPaths1.id,
           assetPaths: ['/data/user1/photo.jpg'],
           progressCounter: 1,
-=======
-      expect(mocks.job.queueAll).toHaveBeenCalledWith([
-        {
-          name: JobName.LIBRARY_SYNC_FILE,
-          data: {
-            id: libraryStub.externalLibrary1.id,
-            ownerId: libraryStub.externalLibrary1.owner.id,
-            assetPath: '/data/user1/photo.jpg',
-          },
->>>>>>> 5407a285
         },
       });
     });
 
     it("should fail when library can't be found", async () => {
-      await expect(sut.handleQueueSyncFiles({ id: libraryStub.externalLibrary1.id })).resolves.toBe(JobStatus.SKIPPED);
+      await expect(sut.handleQueueSyncFiles({ id: libraryStub.externalLibraryWithImportPaths1.id })).resolves.toBe(
+        JobStatus.SKIPPED,
+      );
     });
 
     it('should ignore import paths that do not exist', async () => {
@@ -232,69 +203,98 @@
     });
   });
 
-<<<<<<< HEAD
+  describe('handleQueueSyncFiles', () => {
+    it('should queue refresh of a new asset', async () => {
+      mocks.library.get.mockResolvedValue(libraryStub.externalLibraryWithImportPaths1);
+      mocks.storage.walk.mockImplementation(mockWalk);
+      mocks.storage.stat.mockResolvedValue({ isDirectory: () => true } as Stats);
+      mocks.storage.checkFileExists.mockResolvedValue(true);
+      mocks.asset.filterNewExternalAssetPaths.mockResolvedValue(['/data/user1/photo.jpg']);
+
+      await sut.handleQueueSyncFiles({ id: libraryStub.externalLibraryWithImportPaths1.id });
+
+      expect(mocks.job.queue).toHaveBeenCalledWith({
+        name: JobName.LIBRARY_SYNC_FILES,
+        data: {
+          libraryId: libraryStub.externalLibraryWithImportPaths1.id,
+          assetPaths: ['/data/user1/photo.jpg'],
+          progressCounter: 1,
+        },
+      });
+    });
+
+    it("should fail when library can't be found", async () => {
+      await expect(sut.handleQueueSyncFiles({ id: libraryStub.externalLibrary1.id })).resolves.toBe(JobStatus.SKIPPED);
+    });
+
+    it('should ignore import paths that do not exist', async () => {
+      mocks.storage.stat.mockImplementation((path): Promise<Stats> => {
+        if (path === libraryStub.externalLibraryWithImportPaths1.importPaths[0]) {
+          const error = { code: 'ENOENT' } as any;
+          throw error;
+        }
+        return Promise.resolve({
+          isDirectory: () => true,
+        } as Stats);
+      });
+
+      mocks.storage.checkFileExists.mockResolvedValue(true);
+
+      mocks.library.get.mockResolvedValue(libraryStub.externalLibraryWithImportPaths1);
+
+      await sut.handleQueueSyncFiles({ id: libraryStub.externalLibraryWithImportPaths1.id });
+
+      expect(mocks.storage.walk).toHaveBeenCalledWith({
+        pathsToCrawl: [libraryStub.externalLibraryWithImportPaths1.importPaths[1]],
+        exclusionPatterns: [],
+        includeHidden: false,
+        take: JOBS_LIBRARY_PAGINATION_SIZE,
+      });
+    });
+  });
+
   describe('handleQueueSyncAssets', () => {
     it('should call the offline check', async () => {
-      libraryMock.get.mockResolvedValue(libraryStub.externalLibrary1);
-      storageMock.walk.mockImplementation(async function* generator() {});
-      assetMock.getAll.mockResolvedValue({ items: [assetStub.external], hasNextPage: false });
-      assetMock.getLibraryAssetCount.mockResolvedValue(1);
-      assetMock.detectOfflineExternalAssets.mockResolvedValue({ numUpdatedRows: BigInt(1) });
-=======
-  describe('handleQueueRemoveDeleted', () => {
-    it('should queue online check of existing assets', async () => {
       mocks.library.get.mockResolvedValue(libraryStub.externalLibrary1);
       mocks.storage.walk.mockImplementation(async function* generator() {});
       mocks.asset.getAll.mockResolvedValue({ items: [assetStub.external], hasNextPage: false });
->>>>>>> 5407a285
+      mocks.asset.getLibraryAssetCount.mockResolvedValue(1);
+      mocks.asset.detectOfflineExternalAssets.mockResolvedValue({ numUpdatedRows: BigInt(1) });
 
       const response = await sut.handleQueueSyncAssets({ id: libraryStub.externalLibrary1.id });
 
-<<<<<<< HEAD
       expect(response).toBe(JobStatus.SUCCESS);
-      expect(assetMock.detectOfflineExternalAssets).toHaveBeenCalledWith(
+      expect(mocks.asset.detectOfflineExternalAssets).toHaveBeenCalledWith(
         libraryStub.externalLibrary1.id,
         libraryStub.externalLibrary1.importPaths,
         libraryStub.externalLibrary1.exclusionPatterns,
       );
-=======
-      expect(mocks.job.queueAll).toHaveBeenCalledWith([
-        {
-          name: JobName.LIBRARY_SYNC_ASSET,
-          data: {
-            id: assetStub.external.id,
-            importPaths: libraryStub.externalLibrary1.importPaths,
-            exclusionPatterns: [],
-          },
-        },
-      ]);
->>>>>>> 5407a285
     });
 
     it('should skip an empty library', async () => {
-      libraryMock.get.mockResolvedValue(libraryStub.externalLibrary1);
-      storageMock.walk.mockImplementation(async function* generator() {});
-      assetMock.getAll.mockResolvedValue({ items: [assetStub.external], hasNextPage: false });
-      assetMock.getLibraryAssetCount.mockResolvedValue(0);
-      assetMock.detectOfflineExternalAssets.mockResolvedValue({ numUpdatedRows: BigInt(1) });
+      mocks.library.get.mockResolvedValue(libraryStub.externalLibrary1);
+      mocks.storage.walk.mockImplementation(async function* generator() {});
+      mocks.asset.getAll.mockResolvedValue({ items: [assetStub.external], hasNextPage: false });
+      mocks.asset.getLibraryAssetCount.mockResolvedValue(0);
+      mocks.asset.detectOfflineExternalAssets.mockResolvedValue({ numUpdatedRows: BigInt(1) });
 
       const response = await sut.handleQueueSyncAssets({ id: libraryStub.externalLibrary1.id });
 
       expect(response).toBe(JobStatus.SUCCESS);
-      expect(assetMock.detectOfflineExternalAssets).not.toHaveBeenCalled();
+      expect(mocks.asset.detectOfflineExternalAssets).not.toHaveBeenCalled();
     });
 
     it('should queue asset sync', async () => {
-      libraryMock.get.mockResolvedValue(libraryStub.externalLibraryWithImportPaths1);
-      storageMock.walk.mockImplementation(async function* generator() {});
-      assetMock.getAll.mockResolvedValue({ items: [assetStub.external], hasNextPage: false });
-      assetMock.getLibraryAssetCount.mockResolvedValue(1);
-      assetMock.detectOfflineExternalAssets.mockResolvedValue({ numUpdatedRows: BigInt(0) });
-      assetMock.getAllInLibrary.mockResolvedValue({ items: [assetStub.external], hasNextPage: false });
+      mocks.library.get.mockResolvedValue(libraryStub.externalLibraryWithImportPaths1);
+      mocks.storage.walk.mockImplementation(async function* generator() {});
+      mocks.asset.getAll.mockResolvedValue({ items: [assetStub.external], hasNextPage: false });
+      mocks.asset.getLibraryAssetCount.mockResolvedValue(1);
+      mocks.asset.detectOfflineExternalAssets.mockResolvedValue({ numUpdatedRows: BigInt(0) });
+      mocks.asset.getAllInLibrary.mockResolvedValue({ items: [assetStub.external], hasNextPage: false });
 
       const response = await sut.handleQueueSyncAssets({ id: libraryStub.externalLibraryWithImportPaths1.id });
 
-      expect(jobMock.queue).toBeCalledWith({
+      expect(mocks.job.queue).toBeCalledWith({
         name: JobName.LIBRARY_SYNC_ASSETS,
         data: {
           libraryId: libraryStub.externalLibraryWithImportPaths1.id,
@@ -307,19 +307,15 @@
       });
 
       expect(response).toBe(JobStatus.SUCCESS);
-      expect(assetMock.detectOfflineExternalAssets).toHaveBeenCalledWith(
+      expect(mocks.asset.detectOfflineExternalAssets).toHaveBeenCalledWith(
         libraryStub.externalLibraryWithImportPaths1.id,
         libraryStub.externalLibraryWithImportPaths1.importPaths,
         libraryStub.externalLibraryWithImportPaths1.exclusionPatterns,
       );
     });
 
-<<<<<<< HEAD
     it("should fail if library can't be found", async () => {
       await expect(sut.handleQueueSyncAssets({ id: libraryStub.externalLibrary1.id })).resolves.toBe(JobStatus.SKIPPED);
-=======
-      expect(mocks.asset.remove).not.toHaveBeenCalled();
->>>>>>> 5407a285
     });
   });
 
@@ -332,13 +328,8 @@
         exclusionPatterns: [],
       };
 
-<<<<<<< HEAD
-      assetMock.getByIds.mockResolvedValue([assetStub.external]);
-      storageMock.stat.mockRejectedValue(new Error('ENOENT, no such file or directory'));
-=======
-      mocks.asset.getById.mockResolvedValue(assetStub.external);
+      mocks.asset.getByIds.mockResolvedValue([assetStub.external]);
       mocks.storage.stat.mockRejectedValue(new Error('ENOENT, no such file or directory'));
->>>>>>> 5407a285
 
       await expect(sut.handleSyncAssets(mockAssetJob)).resolves.toBe(JobStatus.SUCCESS);
 
@@ -357,19 +348,12 @@
         exclusionPatterns: [],
       };
 
-<<<<<<< HEAD
-      assetMock.getByIds.mockResolvedValue([assetStub.external]);
-      storageMock.stat.mockRejectedValue(new Error('Could not read file'));
+      mocks.asset.getByIds.mockResolvedValue([assetStub.external]);
+      mocks.storage.stat.mockRejectedValue(new Error('Could not read file'));
 
       await expect(sut.handleSyncAssets(mockAssetJob)).resolves.toBe(JobStatus.SUCCESS);
 
-      expect(assetMock.updateAll).toHaveBeenCalledWith([assetStub.external.id], {
-=======
-      mocks.asset.getById.mockResolvedValue(assetStub.external);
-
-      await expect(sut.handleSyncAsset(mockAssetJob)).resolves.toBe(JobStatus.SUCCESS);
       expect(mocks.asset.updateAll).toHaveBeenCalledWith([assetStub.external.id], {
->>>>>>> 5407a285
         isOffline: true,
         deletedAt: expect.anything(),
         status: AssetStatus.TRASHED,
@@ -384,17 +368,12 @@
         exclusionPatterns: [],
       };
 
-<<<<<<< HEAD
-      assetMock.getByIds.mockResolvedValue([assetStub.trashedOffline]);
-      storageMock.stat.mockRejectedValue(new Error('Could not read file'));
-=======
-      mocks.asset.getById.mockResolvedValue(assetStub.external);
-      mocks.storage.checkFileExists.mockResolvedValue(true);
->>>>>>> 5407a285
+      mocks.asset.getByIds.mockResolvedValue([assetStub.trashedOffline]);
+      mocks.storage.stat.mockRejectedValue(new Error('Could not read file'));
 
       await expect(sut.handleSyncAssets(mockAssetJob)).resolves.toBe(JobStatus.SUCCESS);
 
-      expect(assetMock.updateAll).not.toHaveBeenCalled();
+      expect(mocks.asset.updateAll).not.toHaveBeenCalled();
     });
 
     it('should un-trash an asset previously marked as offline', async () => {
@@ -405,24 +384,18 @@
         exclusionPatterns: [],
       };
 
-      assetMock.getByIds.mockResolvedValue([assetStub.trashedOffline]);
-      storageMock.stat.mockResolvedValue({ mtime: assetStub.external.fileModifiedAt } as Stats);
+      mocks.asset.getByIds.mockResolvedValue([assetStub.trashedOffline]);
+      mocks.storage.stat.mockResolvedValue({ mtime: assetStub.external.fileModifiedAt } as Stats);
 
       await expect(sut.handleSyncAssets(mockAssetJob)).resolves.toBe(JobStatus.SUCCESS);
 
-<<<<<<< HEAD
-      expect(assetMock.updateAll).toHaveBeenCalledWith([assetStub.external.id], {
+      expect(mocks.asset.updateAll).toHaveBeenCalledWith([assetStub.external.id], {
         isOffline: false,
         deletedAt: null,
         status: AssetStatus.ACTIVE,
-=======
-      expect(mocks.asset.updateAll).toHaveBeenCalledWith([assetStub.external.id], {
-        isOffline: true,
-        deletedAt: expect.any(Date),
->>>>>>> 5407a285
-      });
-
-      expect(jobMock.queueAll).toHaveBeenCalledWith([
+      });
+
+      expect(mocks.job.queueAll).toHaveBeenCalledWith([
         {
           name: JobName.SIDECAR_DISCOVERY,
           data: {
@@ -441,14 +414,14 @@
         exclusionPatterns: ['**/path.jpg'],
       };
 
-      assetMock.getByIds.mockResolvedValue([assetStub.trashedOffline]);
-      storageMock.stat.mockResolvedValue({ mtime: assetStub.external.fileModifiedAt } as Stats);
+      mocks.asset.getByIds.mockResolvedValue([assetStub.trashedOffline]);
+      mocks.storage.stat.mockResolvedValue({ mtime: assetStub.external.fileModifiedAt } as Stats);
 
       await expect(sut.handleSyncAssets(mockAssetJob)).resolves.toBe(JobStatus.SUCCESS);
 
-      expect(assetMock.updateAll).not.toHaveBeenCalled();
-
-      expect(jobMock.queueAll).not.toHaveBeenCalled();
+      expect(mocks.asset.updateAll).not.toHaveBeenCalled();
+
+      expect(mocks.job.queueAll).not.toHaveBeenCalled();
     });
 
     it('should do nothing with offline asset if not in import path', async () => {
@@ -459,23 +432,14 @@
         exclusionPatterns: [],
       };
 
-<<<<<<< HEAD
-      assetMock.getByIds.mockResolvedValue([assetStub.trashedOffline]);
-      storageMock.stat.mockResolvedValue({ mtime: assetStub.external.fileModifiedAt } as Stats);
-=======
-      mocks.asset.getById.mockResolvedValue(assetStub.external);
+      mocks.asset.getByIds.mockResolvedValue([assetStub.trashedOffline]);
       mocks.storage.stat.mockResolvedValue({ mtime: assetStub.external.fileModifiedAt } as Stats);
->>>>>>> 5407a285
 
       await expect(sut.handleSyncAssets(mockAssetJob)).resolves.toBe(JobStatus.SUCCESS);
 
-<<<<<<< HEAD
-      expect(assetMock.updateAll).not.toHaveBeenCalled();
-
-      expect(jobMock.queueAll).not.toHaveBeenCalled();
-=======
       expect(mocks.asset.updateAll).not.toHaveBeenCalled();
->>>>>>> 5407a285
+
+      expect(mocks.job.queueAll).not.toHaveBeenCalled();
     });
 
     it('should do nothing with unchanged online assets', async () => {
@@ -486,26 +450,12 @@
         exclusionPatterns: [],
       };
 
-<<<<<<< HEAD
-      assetMock.getByIds.mockResolvedValue([assetStub.external]);
-      storageMock.stat.mockResolvedValue({ mtime: assetStub.external.fileModifiedAt } as Stats);
-=======
-      mocks.asset.getById.mockResolvedValue(assetStub.trashedOffline);
-      mocks.storage.stat.mockResolvedValue({ mtime: assetStub.trashedOffline.fileModifiedAt } as Stats);
->>>>>>> 5407a285
+      mocks.asset.getByIds.mockResolvedValue([assetStub.external]);
+      mocks.storage.stat.mockResolvedValue({ mtime: assetStub.external.fileModifiedAt } as Stats);
 
       await expect(sut.handleSyncAssets(mockAssetJob)).resolves.toBe(JobStatus.SUCCESS);
 
-<<<<<<< HEAD
-      expect(assetMock.updateAll).not.toHaveBeenCalled();
-=======
-      expect(mocks.asset.updateAll).toHaveBeenCalledWith([assetStub.trashedOffline.id], {
-        deletedAt: null,
-        fileModifiedAt: assetStub.trashedOffline.fileModifiedAt,
-        isOffline: false,
-        originalFileName: 'path.jpg',
-      });
->>>>>>> 5407a285
+      expect(mocks.asset.updateAll).not.toHaveBeenCalled();
     });
 
     it('should not touch fileCreatedAt when un-trashing an asset previously marked as offline', async () => {
@@ -516,13 +466,8 @@
         exclusionPatterns: [],
       };
 
-<<<<<<< HEAD
-      assetMock.getByIds.mockResolvedValue([assetStub.trashedOffline]);
-      storageMock.stat.mockResolvedValue({ mtime: assetStub.trashedOffline.fileModifiedAt } as Stats);
-=======
-      mocks.asset.getById.mockResolvedValue(assetStub.trashedOffline);
+      mocks.asset.getByIds.mockResolvedValue([assetStub.trashedOffline]);
       mocks.storage.stat.mockResolvedValue({ mtime: assetStub.trashedOffline.fileModifiedAt } as Stats);
->>>>>>> 5407a285
 
       await expect(sut.handleSyncAssets(mockAssetJob)).resolves.toBe(JobStatus.SUCCESS);
 
@@ -546,21 +491,16 @@
         throw new Error('fileModifiedAt is null');
       }
 
-<<<<<<< HEAD
-      assetMock.getByIds.mockResolvedValue([assetStub.external]);
-      storageMock.stat.mockResolvedValue({ mtime: new Date(assetStub.external.fileModifiedAt.getDate() + 1) } as Stats);
-=======
-    const newMTime = new Date();
-    mocks.asset.getById.mockResolvedValue(assetStub.external);
-    mocks.storage.stat.mockResolvedValue({ mtime: newMTime } as Stats);
->>>>>>> 5407a285
+      mocks.asset.getByIds.mockResolvedValue([assetStub.external]);
+      mocks.storage.stat.mockResolvedValue({
+        mtime: new Date(assetStub.external.fileModifiedAt.getDate() + 1),
+      } as Stats);
 
       await expect(sut.handleSyncAssets(mockAssetJob)).resolves.toBe(JobStatus.SUCCESS);
 
-<<<<<<< HEAD
-      expect(assetMock.updateAll).not.toHaveBeenCalled();
-
-      expect(jobMock.queueAll).toHaveBeenCalledWith([
+      expect(mocks.asset.updateAll).not.toHaveBeenCalled();
+
+      expect(mocks.job.queueAll).toHaveBeenCalledWith([
         {
           name: JobName.SIDECAR_DISCOVERY,
           data: {
@@ -569,13 +509,6 @@
           },
         },
       ]);
-=======
-    expect(mocks.asset.updateAll).toHaveBeenCalledWith([assetStub.external.id], {
-      fileModifiedAt: newMTime,
-      isOffline: false,
-      originalFileName: 'photo.jpg',
-      deletedAt: null,
->>>>>>> 5407a285
     });
   });
 
@@ -594,74 +527,16 @@
 
     it('should import a new asset', async () => {
       const mockLibraryJob: ILibraryFileJob = {
-<<<<<<< HEAD
         libraryId: libraryStub.externalLibrary1.id,
         assetPaths: ['/data/user1/photo.jpg'],
       };
 
-      assetMock.createAll.mockResolvedValue([assetStub.image]);
-      libraryMock.get.mockResolvedValue(libraryStub.externalLibrary1);
-=======
-        id: libraryStub.externalLibrary1.id,
-        ownerId: mockUser.id,
-        assetPath: '/data/user1/photo.jpg',
-      };
-
-      mocks.asset.create.mockResolvedValue(assetStub.image);
+      mocks.asset.createAll.mockResolvedValue([assetStub.image]);
       mocks.library.get.mockResolvedValue(libraryStub.externalLibrary1);
 
-      await expect(sut.handleSyncFile(mockLibraryJob)).resolves.toBe(JobStatus.SUCCESS);
-
-      expect(mocks.asset.create.mock.calls).toEqual([
-        [
-          {
-            ownerId: mockUser.id,
-            libraryId: libraryStub.externalLibrary1.id,
-            checksum: expect.any(Buffer),
-            originalPath: '/data/user1/photo.jpg',
-            deviceAssetId: expect.any(String),
-            deviceId: 'Library Import',
-            fileCreatedAt: expect.any(Date),
-            fileModifiedAt: expect.any(Date),
-            localDateTime: expect.any(Date),
-            type: AssetType.IMAGE,
-            originalFileName: 'photo.jpg',
-            isExternal: true,
-          },
-        ],
-      ]);
-
-      expect(mocks.job.queue.mock.calls).toEqual([
-        [
-          {
-            name: JobName.SIDECAR_DISCOVERY,
-            data: {
-              id: assetStub.image.id,
-              source: 'upload',
-            },
-          },
-        ],
-      ]);
-    });
-
-    it('should import a new video', async () => {
-      const mockLibraryJob: ILibraryFileJob = {
-        id: libraryStub.externalLibrary1.id,
-        ownerId: mockUser.id,
-        assetPath: '/data/user1/video.mp4',
-      };
-
-      mocks.asset.create.mockResolvedValue(assetStub.video);
-      mocks.library.get.mockResolvedValue(libraryStub.externalLibrary1);
->>>>>>> 5407a285
-
       await expect(sut.handleSyncFiles(mockLibraryJob)).resolves.toBe(JobStatus.SUCCESS);
 
-<<<<<<< HEAD
-      expect(assetMock.createAll.mock.calls).toEqual([
-=======
-      expect(mocks.asset.create.mock.calls).toEqual([
->>>>>>> 5407a285
+      expect(mocks.asset.createAll.mock.calls).toEqual([
         [
           [
             expect.objectContaining({
@@ -677,11 +552,7 @@
         ],
       ]);
 
-<<<<<<< HEAD
-      expect(jobMock.queueAll.mock.calls).toEqual([
-=======
-      expect(mocks.job.queue.mock.calls).toEqual([
->>>>>>> 5407a285
+      expect(mocks.job.queueAll.mock.calls).toEqual([
         [
           [
             {
@@ -702,102 +573,11 @@
         assetPaths: ['/data/user1/photo.jpg'],
       };
 
-<<<<<<< HEAD
-      libraryMock.get.mockResolvedValue({ ...libraryStub.externalLibrary1, deletedAt: new Date() });
+      mocks.library.get.mockResolvedValue({ ...libraryStub.externalLibrary1, deletedAt: new Date() });
 
       await expect(sut.handleSyncFiles(mockLibraryJob)).resolves.toBe(JobStatus.FAILED);
 
-      expect(assetMock.createAll.mock.calls).toEqual([]);
-=======
-      mocks.asset.create.mockResolvedValue(assetStub.image);
-      mocks.library.get.mockResolvedValue({ ...libraryStub.externalLibrary1, deletedAt: new Date() });
-
-      await expect(sut.handleSyncFile(mockLibraryJob)).resolves.toBe(JobStatus.FAILED);
-
-      expect(mocks.asset.create.mock.calls).toEqual([]);
-    });
-
-    it('should not refresh a file whose mtime matches existing asset', async () => {
-      const mockLibraryJob: ILibraryFileJob = {
-        id: libraryStub.externalLibrary1.id,
-        ownerId: mockUser.id,
-        assetPath: assetStub.hasFileExtension.originalPath,
-      };
-
-      mocks.storage.stat.mockResolvedValue({
-        size: 100,
-        mtime: assetStub.hasFileExtension.fileModifiedAt,
-        ctime: new Date('2023-01-01'),
-      } as Stats);
-
-      mocks.asset.getByLibraryIdAndOriginalPath.mockResolvedValue(assetStub.hasFileExtension);
-
-      await expect(sut.handleSyncFile(mockLibraryJob)).resolves.toBe(JobStatus.SKIPPED);
-
-      expect(mocks.job.queue).not.toHaveBeenCalled();
-      expect(mocks.job.queueAll).not.toHaveBeenCalled();
-    });
-
-    it('should skip existing asset', async () => {
-      const mockLibraryJob: ILibraryFileJob = {
-        id: libraryStub.externalLibrary1.id,
-        ownerId: mockUser.id,
-        assetPath: '/data/user1/photo.jpg',
-      };
-
-      mocks.asset.getByLibraryIdAndOriginalPath.mockResolvedValue(assetStub.image);
-
-      await expect(sut.handleSyncFile(mockLibraryJob)).resolves.toBe(JobStatus.SKIPPED);
-    });
-
-    it('should not refresh an asset trashed by user', async () => {
-      const mockLibraryJob: ILibraryFileJob = {
-        id: libraryStub.externalLibrary1.id,
-        ownerId: mockUser.id,
-        assetPath: assetStub.hasFileExtension.originalPath,
-      };
-
-      mocks.asset.getByLibraryIdAndOriginalPath.mockResolvedValue(assetStub.trashed);
-
-      await expect(sut.handleSyncFile(mockLibraryJob)).resolves.toBe(JobStatus.SKIPPED);
-
-      expect(mocks.job.queue).not.toHaveBeenCalled();
-      expect(mocks.job.queueAll).not.toHaveBeenCalled();
-    });
-
-    it('should fail when the file could not be read', async () => {
-      mocks.storage.stat.mockRejectedValue(new Error('Could not read file'));
-
-      const mockLibraryJob: ILibraryFileJob = {
-        id: libraryStub.externalLibrary1.id,
-        ownerId: userStub.admin.id,
-        assetPath: '/data/user1/photo.jpg',
-      };
-
-      mocks.asset.create.mockResolvedValue(assetStub.image);
-
-      await expect(sut.handleSyncFile(mockLibraryJob)).resolves.toBe(JobStatus.FAILED);
-      expect(mocks.library.get).not.toHaveBeenCalled();
-      expect(mocks.asset.create).not.toHaveBeenCalled();
-    });
-
-    it('should skip if the file could not be found', async () => {
-      const error = new Error('File not found') as any;
-      error.code = 'ENOENT';
-      mocks.storage.stat.mockRejectedValue(error);
-
-      const mockLibraryJob: ILibraryFileJob = {
-        id: libraryStub.externalLibrary1.id,
-        ownerId: userStub.admin.id,
-        assetPath: '/data/user1/photo.jpg',
-      };
-
-      mocks.asset.create.mockResolvedValue(assetStub.image);
-
-      await expect(sut.handleSyncFile(mockLibraryJob)).resolves.toBe(JobStatus.SKIPPED);
-      expect(mocks.library.get).not.toHaveBeenCalled();
-      expect(mocks.asset.create).not.toHaveBeenCalled();
->>>>>>> 5407a285
+      expect(mocks.asset.createAll.mock.calls).toEqual([]);
     });
   });
 
@@ -1130,29 +910,13 @@
 
         await sut.watchAll();
 
-<<<<<<< HEAD
-        expect(jobMock.queue).toHaveBeenCalledWith({
+        expect(mocks.job.queue).toHaveBeenCalledWith({
           name: JobName.LIBRARY_SYNC_FILES,
           data: {
             libraryId: libraryStub.externalLibraryWithImportPaths1.id,
             assetPaths: ['/foo/photo.jpg'],
           },
         });
-=======
-        expect(mocks.job.queueAll).toHaveBeenCalledWith([
-          {
-            name: JobName.LIBRARY_SYNC_FILE,
-            data: {
-              id: libraryStub.externalLibraryWithImportPaths1.id,
-              assetPath: '/foo/photo.jpg',
-              ownerId: libraryStub.externalLibraryWithImportPaths1.owner.id,
-            },
-          },
-        ]);
-        expect(mocks.job.queueAll).toHaveBeenCalledWith([
-          { name: JobName.LIBRARY_SYNC_ASSET, data: expect.objectContaining({ id: assetStub.image.id }) },
-        ]);
->>>>>>> 5407a285
       });
 
       it('should handle a file change event', async () => {
@@ -1165,36 +929,13 @@
 
         await sut.watchAll();
 
-<<<<<<< HEAD
-        expect(jobMock.queue).toHaveBeenCalledWith({
+        expect(mocks.job.queue).toHaveBeenCalledWith({
           name: JobName.LIBRARY_SYNC_FILES,
           data: {
             libraryId: libraryStub.externalLibraryWithImportPaths1.id,
             assetPaths: ['/foo/photo.jpg'],
           },
         });
-      });
-
-      it('should handle a file unlink event', async () => {
-        libraryMock.get.mockResolvedValue(libraryStub.externalLibraryWithImportPaths1);
-        libraryMock.getAll.mockResolvedValue([libraryStub.externalLibraryWithImportPaths1]);
-        assetMock.getByLibraryIdAndOriginalPath.mockResolvedValue(assetStub.image);
-        storageMock.watch.mockImplementation(
-          makeMockWatcher({ items: [{ event: 'unlink', value: assetStub.image.originalPath }] }),
-=======
-        expect(mocks.job.queueAll).toHaveBeenCalledWith([
-          {
-            name: JobName.LIBRARY_SYNC_FILE,
-            data: {
-              id: libraryStub.externalLibraryWithImportPaths1.id,
-              assetPath: '/foo/photo.jpg',
-              ownerId: libraryStub.externalLibraryWithImportPaths1.owner.id,
-            },
-          },
-        ]);
-        expect(mocks.job.queueAll).toHaveBeenCalledWith([
-          { name: JobName.LIBRARY_SYNC_ASSET, data: expect.objectContaining({ id: assetStub.image.id }) },
-        ]);
       });
 
       it('should handle a file unlink event', async () => {
@@ -1202,25 +943,18 @@
         mocks.library.getAll.mockResolvedValue([libraryStub.externalLibraryWithImportPaths1]);
         mocks.asset.getByLibraryIdAndOriginalPath.mockResolvedValue(assetStub.image);
         mocks.storage.watch.mockImplementation(
-          makeMockWatcher({ items: [{ event: 'unlink', value: '/foo/photo.jpg' }] }),
->>>>>>> 5407a285
+          makeMockWatcher({ items: [{ event: 'unlink', value: assetStub.image.originalPath }] }),
         );
 
         await sut.watchAll();
 
-<<<<<<< HEAD
-        expect(jobMock.queue).toHaveBeenCalledWith({
+        expect(mocks.job.queue).toHaveBeenCalledWith({
           name: JobName.LIBRARY_ASSET_REMOVAL,
           data: {
             libraryId: libraryStub.externalLibraryWithImportPaths1.id,
             assetPaths: [assetStub.image.originalPath],
           },
         });
-=======
-        expect(mocks.job.queueAll).toHaveBeenCalledWith([
-          { name: JobName.LIBRARY_SYNC_ASSET, data: expect.objectContaining({ id: assetStub.image.id }) },
-        ]);
->>>>>>> 5407a285
       });
 
       it('should handle an error event', async () => {
@@ -1236,17 +970,10 @@
         await expect(sut.watchAll()).resolves.toBeUndefined();
       });
 
-<<<<<<< HEAD
       it('should not import a file with unknown extension', async () => {
-        libraryMock.get.mockResolvedValue(libraryStub.externalLibraryWithImportPaths1);
-        libraryMock.getAll.mockResolvedValue([libraryStub.externalLibraryWithImportPaths1]);
-        storageMock.watch.mockImplementation(makeMockWatcher({ items: [{ event: 'add', value: '/foo/photo.xyz' }] }));
-=======
-      it('should ignore unknown extensions', async () => {
         mocks.library.get.mockResolvedValue(libraryStub.externalLibraryWithImportPaths1);
         mocks.library.getAll.mockResolvedValue([libraryStub.externalLibraryWithImportPaths1]);
-        mocks.storage.watch.mockImplementation(makeMockWatcher({ items: [{ event: 'add', value: '/foo/photo.jpg' }] }));
->>>>>>> 5407a285
+        mocks.storage.watch.mockImplementation(makeMockWatcher({ items: [{ event: 'add', value: '/foo/photo.xyz' }] }));
 
         await sut.watchAll();
 
@@ -1377,30 +1104,6 @@
     });
   });
 
-<<<<<<< HEAD
-=======
-  describe('handleQueueAssetOfflineCheck', () => {
-    it('should queue removal jobs', async () => {
-      mocks.library.get.mockResolvedValue(libraryStub.externalLibrary1);
-      mocks.asset.getAll.mockResolvedValue({ items: [assetStub.image1], hasNextPage: false });
-      mocks.asset.getById.mockResolvedValue(assetStub.image1);
-
-      await expect(sut.handleQueueSyncAssets({ id: libraryStub.externalLibrary1.id })).resolves.toBe(JobStatus.SUCCESS);
-
-      expect(mocks.job.queueAll).toHaveBeenCalledWith([
-        {
-          name: JobName.LIBRARY_SYNC_ASSET,
-          data: {
-            id: assetStub.image1.id,
-            importPaths: libraryStub.externalLibrary1.importPaths,
-            exclusionPatterns: libraryStub.externalLibrary1.exclusionPatterns,
-          },
-        },
-      ]);
-    });
-  });
-
->>>>>>> 5407a285
   describe('validate', () => {
     it('should not require import paths', async () => {
       await expect(sut.validate('library-id', {})).resolves.toEqual({ importPaths: [] });
