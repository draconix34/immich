--- conflicted
+++ resolved
@@ -212,7 +212,7 @@
   libraryId: string;
   paths: string[];
   progressCounter?: number;
-  totalAssets?: number;
+  totalCount?: number;
 }
 
 export interface ILibraryBulkIdsJob {
@@ -320,6 +320,7 @@
   | { name: JobName.METADATA_EXTRACTION; data: IEntityJob }
   // Sidecar Scanning
   | { name: JobName.QUEUE_SIDECAR; data: IBaseJob }
+  | { name: JobName.SIDECAR_RECONCILIATION; data: IEntityJob }
   | { name: JobName.SIDECAR_DISCOVERY; data: IEntityJob }
   | { name: JobName.SIDECAR_SYNC; data: IEntityJob }
   | { name: JobName.SIDECAR_WRITE; data: ISidecarWriteJob }
@@ -361,10 +362,7 @@
 
   // Library Management
   | { name: JobName.LIBRARY_SYNC_FILES; data: ILibraryFileJob }
-<<<<<<< HEAD
   | { name: JobName.LIBRARY_SYNC_SIDECARS; data: ILibraryFileJob }
-=======
->>>>>>> fdf2331c
   | { name: JobName.LIBRARY_QUEUE_SYNC_FILES; data: IEntityJob }
   | { name: JobName.LIBRARY_QUEUE_SYNC_ASSETS; data: IEntityJob }
   | { name: JobName.LIBRARY_SYNC_ASSETS; data: ILibraryBulkIdsJob }
