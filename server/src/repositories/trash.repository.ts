--- conflicted
+++ resolved
@@ -6,30 +6,14 @@
 import { ITrashRepository } from 'src/interfaces/trash.interface';
 
 export class TrashRepository implements ITrashRepository {
-<<<<<<< HEAD
-  constructor(@InjectRepository(AssetEntity) private assetRepository: Repository<AssetEntity>) {}
-
-  async getDeletedIds(pagination: PaginationOptions): Paginated<string> {
-    const { hasNextPage, items } = await paginatedBuilder(
-      this.assetRepository
-        .createQueryBuilder('asset')
-        .select('asset.id')
-        .where({ status: AssetStatus.DELETED })
-        .orWhere({ isOffline: true })
-        .withDeleted(),
-      pagination,
-    );
-
-    return {
-      hasNextPage,
-      items: items.map((asset) => asset.id),
-    };
-=======
   constructor(@InjectKysely() private db: Kysely<DB>) {}
 
   getDeletedIds(): AsyncIterableIterator<{ id: string }> {
-    return this.db.selectFrom('assets').select(['id']).where('status', '=', AssetStatus.DELETED).stream();
->>>>>>> efe4396e
+    return this.db
+      .selectFrom('assets')
+      .select(['id'])
+      .where((eb) => eb.or([eb('status', '=', AssetStatus.DELETED), eb('isOffline', '=', true)]))
+      .stream();
   }
 
   @GenerateSql({ params: [DummyValue.UUID] })
@@ -46,26 +30,14 @@
 
   @GenerateSql({ params: [DummyValue.UUID] })
   async empty(userId: string): Promise<number> {
-<<<<<<< HEAD
-    const result = await this.assetRepository
-      .createQueryBuilder()
-      .update(AssetEntity)
-      .set({ status: AssetStatus.DELETED })
-      .where({ ownerId: userId, status: AssetStatus.TRASHED })
-      .orWhere({ ownerId: userId, isOffline: true })
-      .execute();
-
-    return result.affected || 0;
-=======
     const { numUpdatedRows } = await this.db
       .updateTable('assets')
       .where('ownerId', '=', userId)
-      .where('status', '=', AssetStatus.TRASHED)
+      .where((eb) => eb.or([eb('status', '=', AssetStatus.TRASHED), eb('isOffline', '=', true)]))
       .set({ status: AssetStatus.DELETED })
       .executeTakeFirst();
 
     return Number(numUpdatedRows);
->>>>>>> efe4396e
   }
 
   @GenerateSql({ params: [[DummyValue.UUID]] })
