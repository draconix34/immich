--- conflicted
+++ resolved
@@ -493,15 +493,8 @@
       )
       .$if(property === WithoutProperty.EXIF, (qb) =>
         qb
-<<<<<<< HEAD
           .leftJoin('asset_job_status as job_status', 'assets.id', 'job_status.assetId')
           .where((eb) => eb.or([eb('job_status.metadataExtractedAt', 'is', null), eb('assetId', 'is', null)]))
-          .where('assets.fileCreatedAt', 'is not', null)
-          .where('assets.fileModifiedAt', 'is not', null)
-=======
-          .innerJoin('asset_job_status as job_status', 'assets.id', 'job_status.assetId')
-          .where('job_status.metadataExtractedAt', 'is', null)
->>>>>>> 0222ef61
           .where('assets.isVisible', '=', true),
       )
       .$if(property === WithoutProperty.FACES, (qb) =>
