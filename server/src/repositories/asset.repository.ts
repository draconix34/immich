--- conflicted
+++ resolved
@@ -4,6 +4,7 @@
 import { InjectKysely } from 'nestjs-kysely';
 import { AssetFiles, AssetJobStatus, Assets, DB, Exif } from 'src/db';
 import { Chunked, ChunkedArray, DummyValue, GenerateSql } from 'src/decorators';
+import { AssetFileEntity } from 'src/entities/asset-files.entity';
 import {
   AssetEntity,
   AssetEntityPlaceholder,
@@ -23,11 +24,7 @@
 } from 'src/entities/asset.entity';
 import { AssetFileType, AssetOrder, AssetStatus, AssetType } from 'src/enum';
 import { AssetSearchOptions, SearchExploreItem, SearchExploreItemSet } from 'src/repositories/search.repository';
-<<<<<<< HEAD
-import { anyUuid, asUuid, mapUpsertColumns, unnest } from 'src/utils/database';
-=======
 import { anyUuid, asUuid, removeUndefinedKeys, unnest } from 'src/utils/database';
->>>>>>> fdf2331c
 import { globToSqlPattern } from 'src/utils/misc';
 import { Paginated, PaginationOptions, paginationHelper } from 'src/utils/pagination';
 
@@ -420,6 +417,26 @@
       .where('originalPath', '=', originalPath)
       .limit(1)
       .executeTakeFirst() as any as Promise<AssetEntity | undefined>;
+  }
+
+  @GenerateSql({ params: [DummyValue.UUID, DummyValue.STRING] })
+  getByLibraryIdAndSidecarPath(libraryId: string, sidecarBasePath: string): Promise<AssetEntity[]> {
+    return this.db
+      .selectFrom('assets')
+      .selectAll('assets')
+      .where('assets.libraryId', '=', asUuid(libraryId))
+      .where('originalPath', 'like', `${sidecarBasePath}%`)
+      .execute() as any as Promise<AssetEntity[]>;
+  }
+
+  @GenerateSql({ params: [DummyValue.UUID, DummyValue.STRING] })
+  getAssetFilesByAssetIdAndType(assetId: string, type: AssetFileType): Promise<AssetFileEntity[]> {
+    return this.db
+      .selectFrom('asset_files')
+      .selectAll('asset_files')
+      .where('assetId', '=', asUuid(assetId))
+      .where('type', '=', type)
+      .execute() as any as Promise<AssetFileEntity[]>;
   }
 
   async getAll(
@@ -976,34 +993,70 @@
       .execute() as any as Promise<AssetEntity[]>;
   }
 
-  async upsertFile(file: Pick<Insertable<AssetFiles>, 'assetId' | 'path' | 'type'>): Promise<void> {
-    const value = { ...file, assetId: asUuid(file.assetId) };
-    await this.db
+  async upsertFile(file: Pick<Insertable<AssetFiles>, 'id' | 'assetId' | 'path' | 'type'>): Promise<AssetFileEntity> {
+    if (!file.assetId && file.type !== AssetFileType.SIDECAR) {
+      throw new Error('Asset ID is required for file upsert');
+    }
+
+    const value = { ...file, assetId: file.assetId ? asUuid(file.assetId) : null };
+
+    const newFile = (await this.db
       .insertInto('asset_files')
       .values(value)
       .onConflict((oc) =>
-        oc.columns(['assetId', 'type']).doUpdateSet((eb) => ({
-          path: eb.ref('excluded.path'),
-        })),
-      )
-      .execute();
-  }
-
-  async upsertFiles(files: Pick<Insertable<AssetFiles>, 'assetId' | 'path' | 'type'>[]): Promise<void> {
+        oc
+          .columns(['assetId', 'type'])
+          .where('type', '<>', 'sidecar')
+          .doUpdateSet((eb) => ({
+            path: eb.ref('excluded.path'),
+          })),
+      )
+      .returningAll()
+      .execute()) as any as Promise<AssetFileEntity>;
+
+    return newFile;
+  }
+
+  async upsertFiles(files: Pick<Insertable<AssetFiles>, 'assetId' | 'path' | 'type'>[]): Promise<AssetFileEntity[]> {
     if (files.length === 0) {
-      return;
+      return [];
     }
 
-    const values = files.map((row) => ({ ...row, assetId: asUuid(row.assetId) }));
-    await this.db
+    const values = files.map((row) => ({ ...row, assetId: row.assetId ? asUuid(row.assetId) : null }));
+    return (await this.db
       .insertInto('asset_files')
       .values(values)
       .onConflict((oc) =>
-        oc.columns(['assetId', 'type']).doUpdateSet((eb) => ({
-          path: eb.ref('excluded.path'),
-        })),
-      )
-      .execute();
+        oc
+          .columns(['assetId', 'type'])
+          .where('type', '<>', 'sidecar')
+          .doUpdateSet((eb) => ({
+            path: eb.ref('excluded.path'),
+          })),
+      )
+      .returningAll()
+      .execute()) as any as Promise<AssetFileEntity[]>;
+  }
+
+  async getAssetFileById(assetFileId: string): Promise<AssetFileEntity | undefined> {
+    return this.db
+      .selectFrom('asset_files')
+      .selectAll('asset_files')
+      .where('asset_files.id', '=', asUuid(assetFileId))
+      .limit(1)
+      .executeTakeFirst() as any as Promise<AssetFileEntity | undefined>;
+  }
+
+  async getAssetSidecarsByPath(assetPath: string): Promise<AssetFileEntity | undefined> {
+    // TODO: check if this regex works
+    const assetPathWithoutExtension = assetPath.replace(/\.[^.]+$/, '');
+    return this.db
+      .selectFrom('asset_files')
+      .selectAll('asset_files')
+      .where('asset_files.id', 'like', `${assetPathWithoutExtension}%`)
+      .where('asset_files.type', '=', AssetFileType.SIDECAR)
+      .limit(1)
+      .executeTakeFirst() as any as Promise<AssetFileEntity | undefined>;
   }
 
   @GenerateSql({
@@ -1056,66 +1109,6 @@
     return result.map((row) => row.path as string);
   }
 
-  async getLibraryAssetCount(libraryId: string): Promise<number> {
-    const { count } = await this.db
-      .selectFrom('assets')
-      .select((eb) => eb.fn.countAll().as('count'))
-      .where('libraryId', '=', asUuid(libraryId))
-      .executeTakeFirstOrThrow();
-
-    return Number(count);
-  }
-
-  @GenerateSql({
-    params: [{ libraryId: DummyValue.UUID, importPaths: [DummyValue.STRING], exclusionPatterns: [DummyValue.STRING] }],
-  })
-  async detectOfflineExternalAssets(
-    libraryId: string,
-    importPaths: string[],
-    exclusionPatterns: string[],
-  ): Promise<UpdateResult> {
-    const paths = importPaths.map((importPath) => `${importPath}%`);
-    const exclusions = exclusionPatterns.map((pattern) => globToSqlPattern(pattern));
-
-    return this.db
-      .updateTable('assets')
-      .set({
-        isOffline: true,
-        deletedAt: new Date(),
-      })
-      .where('isOffline', '=', false)
-      .where('isExternal', '=', true)
-      .where('libraryId', '=', asUuid(libraryId))
-      .where((eb) =>
-        eb.or([eb('originalPath', 'not like', paths.join('|')), eb('originalPath', 'like', exclusions.join('|'))]),
-      )
-      .executeTakeFirstOrThrow();
-  }
-
-  @GenerateSql({
-    params: [{ libraryId: DummyValue.UUID, paths: [DummyValue.STRING] }],
-  })
-  async filterNewExternalAssetPaths(libraryId: string, paths: string[]): Promise<string[]> {
-    const result = await this.db
-      .selectFrom(unnest(paths).as('path'))
-      .select('path')
-      .where((eb) =>
-        eb.not(
-          eb.exists(
-            this.db
-              .selectFrom('assets')
-              .select('originalPath')
-              .whereRef('assets.originalPath', '=', eb.ref('path'))
-              .where('libraryId', '=', asUuid(libraryId))
-              .where('isExternal', '=', true),
-          ),
-        ),
-      )
-      .execute();
-
-    return result.map((row) => row.path as string);
-  }
-
   @GenerateSql({
     params: [{ libraryId: DummyValue.UUID, paths: [DummyValue.STRING] }],
   })
@@ -1131,7 +1124,7 @@
               .select('path')
               .whereRef('asset_files.path', '=', eb.ref('path'))
               .rightJoin('assets', 'assets.id', 'asset_files.assetId')
-              .where((eb) => eb.or([eb('libraryId', '=', asUuid(libraryId)), eb('libraryId', '=', null)]))
+              .where((eb) => eb.or([eb('assets.libraryId', '=', asUuid(libraryId)), eb('assets.libraryId', '=', null)]))
               .where('isExternal', '=', true),
           ),
         ),
