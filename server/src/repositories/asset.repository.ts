--- conflicted
+++ resolved
@@ -87,13 +87,10 @@
       .values(asset)
       .returningAll()
       .executeTakeFirst() as any as Promise<AssetEntityPlaceholder>;
-<<<<<<< HEAD
   }
 
   createAll(assets: Insertable<Assets>[]): Promise<AssetEntity[]> {
     return this.db.insertInto('assets').values(assets).returningAll().execute() as any as Promise<AssetEntity[]>;
-=======
->>>>>>> 32dc64f5
   }
 
   @GenerateSql({ params: [DummyValue.UUID, { day: 1, month: 1 }] })
@@ -624,6 +621,9 @@
             .$if(!!options.isTrashed, (qb) => qb.where('assets.status', '!=', AssetStatus.DELETED))
             .where('assets.deletedAt', options.isTrashed ? 'is not' : 'is', null)
             .where('assets.isVisible', '=', true)
+            .where('assets.fileCreatedAt', 'is not', null)
+            .where('assets.fileModifiedAt', 'is not', null)
+            .where('assets.localDateTime', 'is not', null)
             .$if(!!options.albumId, (qb) =>
               qb
                 .innerJoin('albums_assets_assets', 'assets.id', 'albums_assets_assets.assetsId')
