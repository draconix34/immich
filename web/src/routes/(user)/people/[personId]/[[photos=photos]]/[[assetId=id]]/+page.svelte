--- conflicted
+++ resolved
@@ -80,16 +80,10 @@
 
   const assetInteraction = new AssetInteraction();
 
-<<<<<<< HEAD
-  let viewMode: ViewMode = ViewMode.VIEW_ASSETS;
-  let isEditingName = false;
-  let previousRoute: string = AppRoute.EXPLORE;
-  let afterMergeRoute: string | undefined = undefined;
-=======
   let viewMode: PersonPageViewMode = $state(PersonPageViewMode.VIEW_ASSETS);
   let isEditingName = $state(false);
   let previousRoute: string = $state(AppRoute.EXPLORE);
->>>>>>> 12e55f5b
+  let afterMergeRoute: string | undefined = $state(undefined);
   let people: PersonResponseDto[] = [];
   let personMerge1: PersonResponseDto | undefined = $state();
   let personMerge2: PersonResponseDto | undefined = $state();
