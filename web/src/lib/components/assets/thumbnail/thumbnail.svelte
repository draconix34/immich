<script lang="ts">
  import Icon from '$lib/components/elements/icon.svelte';
  import { ProjectionType } from '$lib/constants';
  import { getAssetThumbnailUrl, isSharedLink } from '$lib/utils';
  import { getAltText } from '$lib/utils/thumbnail-util';
  import { timeToSeconds } from '$lib/utils/date-time';
  import { AssetMediaSize, AssetTypeEnum, type AssetResponseDto } from '@immich/sdk';
  import { locale, playVideoThumbnailOnHover } from '$lib/stores/preferences.store';
  import { getAssetPlaybackUrl } from '$lib/utils';
  import {
    mdiArchiveArrowDownOutline,
    mdiCameraBurst,
    mdiCheckCircle,
    mdiHeart,
    mdiMotionPauseOutline,
    mdiMotionPlayOutline,
    mdiRotate360,
  } from '@mdi/js';

  import { fade } from 'svelte/transition';
  import ImageThumbnail from './image-thumbnail.svelte';
  import VideoThumbnail from './video-thumbnail.svelte';
  import { currentUrlReplaceAssetId } from '$lib/utils/navigation';
  import { TUNABLES } from '$lib/utils/tunables';
  import { thumbhash } from '$lib/actions/thumbhash';

  interface Props {
    asset: AssetResponseDto;
    groupIndex?: number;
    thumbnailSize?: number | undefined;
    thumbnailWidth?: number | undefined;
    thumbnailHeight?: number | undefined;
    selected?: boolean;
    focussed?: boolean;
    selectionCandidate?: boolean;
    disabled?: boolean;
    readonly?: boolean;
    showArchiveIcon?: boolean;
    showStackedIcon?: boolean;
    disableMouseOver?: boolean;

    onClick?: ((asset: AssetResponseDto) => void) | undefined;
    onSelect?: ((asset: AssetResponseDto) => void) | undefined;
    onMouseEvent?: ((event: { isMouseOver: boolean; selectedGroupIndex: number }) => void) | undefined;
    handleFocus?: (() => void) | undefined;
    class?: string;
    overrideDisplayForTest?: boolean;
  }

  let {
    asset = $bindable(),
    groupIndex = 0,
    thumbnailSize = undefined,
    thumbnailWidth = undefined,
    thumbnailHeight = undefined,
    selected = false,
    focussed = false,
    selectionCandidate = false,
    disabled = false,
    readonly = false,
    showArchiveIcon = false,
    showStackedIcon = true,
    disableMouseOver = false,
    onClick = undefined,
    onSelect = undefined,
    onMouseEvent = undefined,
    handleFocus = undefined,
    class: className = '',
    overrideDisplayForTest = false,
  }: Props = $props();

  let {
    IMAGE_THUMBNAIL: { THUMBHASH_FADE_DURATION },
  } = TUNABLES;

<<<<<<< HEAD
=======
  const componentId = generateId();
  let element: HTMLElement | undefined = $state();
  let focussableElement: HTMLElement | undefined = $state();
>>>>>>> a75718ce
  let mouseOver = $state(false);
  let loaded = $state(false);
<<<<<<< HEAD
=======

  $effect(() => {
    if (!retrieveElement) {
      lastRetrievedElement = undefined;
    }
  });
  $effect(() => {
    if (retrieveElement && element && lastRetrievedElement !== element) {
      lastRetrievedElement = element;
      onRetrieveElement?.(element);
    }
  });

  $effect(() => {
    if (focussed && document.activeElement !== focussableElement) {
      focussableElement?.focus();
    }
  });

>>>>>>> a75718ce
  let width = $derived(thumbnailSize || thumbnailWidth || 235);
  let height = $derived(thumbnailSize || thumbnailHeight || 235);

  const onIconClickedHandler = (e?: MouseEvent) => {
    e?.stopPropagation();
    e?.preventDefault();
    if (!disabled) {
      onSelect?.($state.snapshot(asset));
    }
  };

  const callClickHandlers = () => {
    if (selected) {
      onIconClickedHandler();
      return;
    }
    onClick?.($state.snapshot(asset));
  };
  const handleClick = (e: MouseEvent) => {
    if (e.ctrlKey || e.metaKey) {
      return;
    }
    e.stopPropagation();
    e.preventDefault();
    callClickHandlers();
  };

  const onMouseEnter = () => {
    mouseOver = true;
    onMouseEvent?.({ isMouseOver: true, selectedGroupIndex: groupIndex });
  };

  const onMouseLeave = () => {
    mouseOver = false;
  };
</script>

<div
  data-asset={asset.id}
  style:width="{width}px"
  style:height="{height}px"
  class="focus-visible:outline-none flex overflow-hidden {disabled
    ? 'bg-gray-300'
    : 'bg-immich-primary/20 dark:bg-immich-dark-primary/20'}"
>
  {#if !loaded && asset.thumbhash}
    <canvas
      use:thumbhash={{ base64ThumbHash: asset.thumbhash }}
      class="absolute object-cover z-10"
      style:width="{width}px"
      style:height="{height}px"
      out:fade={{ duration: THUMBHASH_FADE_DURATION }}
    ></canvas>
  {/if}
<<<<<<< HEAD
  <!-- svelte queries for all links on afterNavigate, leading to performance problems in asset-grid which updates
     the navigation url on scroll. Replace this with button for now. -->
  <div
    class="group"
    class:cursor-not-allowed={disabled}
    class:cursor-pointer={!disabled}
    onmouseenter={onMouseEnter}
    onmouseleave={onMouseLeave}
    onkeypress={(evt) => {
      if (evt.key === 'Enter') {
        callClickHandlers();
      }
    }}
    tabindex={0}
    onclick={handleClick}
    role="link"
  >
    {#if mouseOver && !disableMouseOver}
      <!-- lazy show the url on mouse over-->
      <a
        class="absolute z-30 {className} top-[41px]"
        style:cursor="unset"
        style:width="{width}px"
        style:height="{height}px"
        href={currentUrlReplaceAssetId(asset.id)}
        onclick={(evt) => evt.preventDefault()}
        tabindex={0}
        aria-label="Thumbnail URL"
      >
      </a>
    {/if}
    <div class="absolute z-20 {className}" style:width="{width}px" style:height="{height}px">
      <!-- Select asset button  -->
      {#if !readonly && (mouseOver || selected || selectionCandidate)}
        <button
          type="button"
          onclick={onIconClickedHandler}
          class="absolute p-2 focus:outline-none"
          class:cursor-not-allowed={disabled}
          role="checkbox"
          aria-checked={selected}
          {disabled}
=======

  {#if display || overrideDisplayForTest}
    <!-- svelte queries for all links on afterNavigate, leading to performance problems in asset-grid which updates
     the navigation url on scroll. Replace this with button for now. -->
    <div
      class="group"
      class:cursor-not-allowed={disabled}
      class:cursor-pointer={!disabled}
      onmouseenter={onMouseEnter}
      onmouseleave={onMouseLeave}
      onkeydown={(evt) => {
        if (evt.key === 'Enter') {
          callClickHandlers();
        }
        if (evt.key === 'x') {
          onSelect?.(asset);
        }
      }}
      tabindex={0}
      onclick={handleClick}
      role="link"
      bind:this={focussableElement}
      onfocus={handleFocus}
      data-testid="container-with-tabindex"
    >
      {#if mouseOver && !disableMouseOver}
        <!-- lazy show the url on mouse over-->
        <a
          class="absolute z-30 {className} top-[41px]"
          style:cursor="unset"
          style:width="{width}px"
          style:height="{height}px"
          href={currentUrlReplaceAssetId(asset.id)}
          onclick={(evt) => evt.preventDefault()}
          tabindex={-1}
          aria-label="Thumbnail URL"
>>>>>>> a75718ce
        >
          {#if disabled}
            <Icon path={mdiCheckCircle} size="24" class="text-zinc-800" />
          {:else if selected}
            <div class="rounded-full bg-[#D9DCEF] dark:bg-[#232932]">
              <Icon path={mdiCheckCircle} size="24" class="text-immich-primary" />
            </div>
          {:else}
            <Icon path={mdiCheckCircle} size="24" class="text-white/80 hover:text-white" />
          {/if}
        </button>
      {/if}
<<<<<<< HEAD
    </div>
=======
      <div class="absolute z-20 {className}" style:width="{width}px" style:height="{height}px">
        <!-- Select asset button  -->
        {#if !readonly && (mouseOver || selected || selectionCandidate)}
          <button
            type="button"
            onclick={onIconClickedHandler}
            class="absolute p-2 focus:outline-none"
            class:cursor-not-allowed={disabled}
            role="checkbox"
            tabindex={-1}
            onfocus={handleFocus}
            aria-checked={selected}
            {disabled}
          >
            {#if disabled}
              <Icon path={mdiCheckCircle} size="24" class="text-zinc-800" />
            {:else if selected}
              <div class="rounded-full bg-[#D9DCEF] dark:bg-[#232932]">
                <Icon path={mdiCheckCircle} size="24" class="text-immich-primary" />
              </div>
            {:else}
              <Icon path={mdiCheckCircle} size="24" class="text-white/80 hover:text-white" />
            {/if}
          </button>
        {/if}
      </div>
>>>>>>> a75718ce

    <div
      class="absolute h-full w-full select-none bg-transparent transition-transform"
      class:scale-[0.85]={selected}
      class:rounded-xl={selected}
    >
      <!-- Gradient overlay on hover -->
      <div
        class="absolute z-10 h-full w-full bg-gradient-to-b from-black/25 via-[transparent_25%] opacity-0 transition-opacity group-hover:opacity-100"
        class:rounded-xl={selected}
      ></div>

      <!-- Outline on focus -->
      <div
        class="absolute size-full group-focus-visible:outline outline-4 -outline-offset-4 outline-immich-primary"
      ></div>

      <!-- Favorite asset star -->
      {#if !isSharedLink() && asset.isFavorite}
        <div class="absolute bottom-2 left-2 z-10">
          <Icon path={mdiHeart} size="24" class="text-white" />
        </div>
      {/if}

      {#if !isSharedLink() && showArchiveIcon && asset.isArchived}
        <div class="absolute {asset.isFavorite ? 'bottom-10' : 'bottom-2'} left-2 z-10">
          <Icon path={mdiArchiveArrowDownOutline} size="24" class="text-white" />
        </div>
      {/if}

      {#if asset.type === AssetTypeEnum.Image && asset.exifInfo?.projectionType === ProjectionType.EQUIRECTANGULAR}
        <div class="absolute right-0 top-0 z-20 flex place-items-center gap-1 text-xs font-medium text-white">
          <span class="pr-2 pt-2">
            <Icon path={mdiRotate360} size="24" />
          </span>
        </div>
      {/if}

      <!-- Stacked asset -->

      {#if asset.stack && showStackedIcon}
        <div
          class="absolute {asset.type == AssetTypeEnum.Image && asset.livePhotoVideoId == undefined
            ? 'top-0 right-0'
            : 'top-7 right-1'} z-20 flex place-items-center gap-1 text-xs font-medium text-white"
        >
          <span class="pr-2 pt-2 flex place-items-center gap-1">
            <p>{asset.stack.assetCount.toLocaleString($locale)}</p>
            <Icon path={mdiCameraBurst} size="24" />
          </span>
        </div>
      {/if}

      <ImageThumbnail
        url={getAssetThumbnailUrl({ id: asset.id, size: AssetMediaSize.Thumbnail, cacheKey: asset.thumbhash })}
        altText={$getAltText(asset)}
        widthStyle="{width}px"
        heightStyle="{height}px"
        curve={selected}
        onComplete={() => (loaded = true)}
      />

      {#if asset.type === AssetTypeEnum.Video}
        <div class="absolute top-0 h-full w-full">
          <VideoThumbnail
            url={getAssetPlaybackUrl({ id: asset.id, cacheKey: asset.thumbhash })}
            enablePlayback={mouseOver && $playVideoThumbnailOnHover}
            curve={selected}
            durationInSeconds={timeToSeconds(asset.duration)}
            playbackOnIconHover={!$playVideoThumbnailOnHover}
          />
        </div>
      {/if}

      {#if asset.type === AssetTypeEnum.Image && asset.livePhotoVideoId}
        <div class="absolute top-0 h-full w-full">
          <VideoThumbnail
            url={getAssetPlaybackUrl({ id: asset.livePhotoVideoId, cacheKey: asset.thumbhash })}
            pauseIcon={mdiMotionPauseOutline}
            playIcon={mdiMotionPlayOutline}
            showTime={false}
            curve={selected}
            playbackOnIconHover
          />
        </div>
      {/if}
    </div>
    {#if selectionCandidate}
      <div
        class="absolute top-0 h-full w-full bg-immich-primary opacity-40"
        in:fade={{ duration: 100 }}
        out:fade={{ duration: 100 }}
      ></div>
    {/if}
  </div>
</div><|MERGE_RESOLUTION|>--- conflicted
+++ resolved
@@ -73,28 +73,9 @@
     IMAGE_THUMBNAIL: { THUMBHASH_FADE_DURATION },
   } = TUNABLES;
 
-<<<<<<< HEAD
-=======
-  const componentId = generateId();
-  let element: HTMLElement | undefined = $state();
   let focussableElement: HTMLElement | undefined = $state();
->>>>>>> a75718ce
   let mouseOver = $state(false);
   let loaded = $state(false);
-<<<<<<< HEAD
-=======
-
-  $effect(() => {
-    if (!retrieveElement) {
-      lastRetrievedElement = undefined;
-    }
-  });
-  $effect(() => {
-    if (retrieveElement && element && lastRetrievedElement !== element) {
-      lastRetrievedElement = element;
-      onRetrieveElement?.(element);
-    }
-  });
 
   $effect(() => {
     if (focussed && document.activeElement !== focussableElement) {
@@ -102,7 +83,6 @@
     }
   });
 
->>>>>>> a75718ce
   let width = $derived(thumbnailSize || thumbnailWidth || 235);
   let height = $derived(thumbnailSize || thumbnailHeight || 235);
 
@@ -157,7 +137,7 @@
       out:fade={{ duration: THUMBHASH_FADE_DURATION }}
     ></canvas>
   {/if}
-<<<<<<< HEAD
+
   <!-- svelte queries for all links on afterNavigate, leading to performance problems in asset-grid which updates
      the navigation url on scroll. Replace this with button for now. -->
   <div
@@ -166,14 +146,20 @@
     class:cursor-pointer={!disabled}
     onmouseenter={onMouseEnter}
     onmouseleave={onMouseLeave}
-    onkeypress={(evt) => {
+    onkeydown={(evt) => {
       if (evt.key === 'Enter') {
         callClickHandlers();
+      }
+      if (evt.key === 'x') {
+        onSelect?.(asset);
       }
     }}
     tabindex={0}
     onclick={handleClick}
     role="link"
+    bind:this={focussableElement}
+    onfocus={handleFocus}
+    data-testid="container-with-tabindex"
   >
     {#if mouseOver && !disableMouseOver}
       <!-- lazy show the url on mouse over-->
@@ -184,7 +170,7 @@
         style:height="{height}px"
         href={currentUrlReplaceAssetId(asset.id)}
         onclick={(evt) => evt.preventDefault()}
-        tabindex={0}
+        tabindex={-1}
         aria-label="Thumbnail URL"
       >
       </a>
@@ -200,44 +186,6 @@
           role="checkbox"
           aria-checked={selected}
           {disabled}
-=======
-
-  {#if display || overrideDisplayForTest}
-    <!-- svelte queries for all links on afterNavigate, leading to performance problems in asset-grid which updates
-     the navigation url on scroll. Replace this with button for now. -->
-    <div
-      class="group"
-      class:cursor-not-allowed={disabled}
-      class:cursor-pointer={!disabled}
-      onmouseenter={onMouseEnter}
-      onmouseleave={onMouseLeave}
-      onkeydown={(evt) => {
-        if (evt.key === 'Enter') {
-          callClickHandlers();
-        }
-        if (evt.key === 'x') {
-          onSelect?.(asset);
-        }
-      }}
-      tabindex={0}
-      onclick={handleClick}
-      role="link"
-      bind:this={focussableElement}
-      onfocus={handleFocus}
-      data-testid="container-with-tabindex"
-    >
-      {#if mouseOver && !disableMouseOver}
-        <!-- lazy show the url on mouse over-->
-        <a
-          class="absolute z-30 {className} top-[41px]"
-          style:cursor="unset"
-          style:width="{width}px"
-          style:height="{height}px"
-          href={currentUrlReplaceAssetId(asset.id)}
-          onclick={(evt) => evt.preventDefault()}
-          tabindex={-1}
-          aria-label="Thumbnail URL"
->>>>>>> a75718ce
         >
           {#if disabled}
             <Icon path={mdiCheckCircle} size="24" class="text-zinc-800" />
@@ -250,36 +198,7 @@
           {/if}
         </button>
       {/if}
-<<<<<<< HEAD
     </div>
-=======
-      <div class="absolute z-20 {className}" style:width="{width}px" style:height="{height}px">
-        <!-- Select asset button  -->
-        {#if !readonly && (mouseOver || selected || selectionCandidate)}
-          <button
-            type="button"
-            onclick={onIconClickedHandler}
-            class="absolute p-2 focus:outline-none"
-            class:cursor-not-allowed={disabled}
-            role="checkbox"
-            tabindex={-1}
-            onfocus={handleFocus}
-            aria-checked={selected}
-            {disabled}
-          >
-            {#if disabled}
-              <Icon path={mdiCheckCircle} size="24" class="text-zinc-800" />
-            {:else if selected}
-              <div class="rounded-full bg-[#D9DCEF] dark:bg-[#232932]">
-                <Icon path={mdiCheckCircle} size="24" class="text-immich-primary" />
-              </div>
-            {:else}
-              <Icon path={mdiCheckCircle} size="24" class="text-white/80 hover:text-white" />
-            {/if}
-          </button>
-        {/if}
-      </div>
->>>>>>> a75718ce
 
     <div
       class="absolute h-full w-full select-none bg-transparent transition-transform"
