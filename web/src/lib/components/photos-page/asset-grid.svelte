--- conflicted
+++ resolved
@@ -156,19 +156,10 @@
     return () => void 0;
   };
 
-<<<<<<< HEAD
-  const _updateSlidingWindow = () => assetStore.updateSlidingWindow(element?.scrollTop || 0);
-  const updateSlidingWindow = throttle(_updateSlidingWindow, 16, { leading: false, trailing: true });
-
-  const compensateScrollCallback = (delta: number) => {
-    element?.scrollBy(0, delta);
-  };
-=======
   const updateIsScrolling = () => (assetStore.scrolling = true);
   // note: don't throttle, debounch, or otherwise do this function async - it causes flicker
   const updateSlidingWindow = () => assetStore.updateSlidingWindow(element?.scrollTop || 0);
   const compensateScrollCallback = (delta: number) => element?.scrollBy(0, delta);
->>>>>>> a55f7ed9
   const topSectionResizeObserver: OnResizeCallback = ({ height }) => (assetStore.topSectionHeight = height);
 
   onMount(() => {
